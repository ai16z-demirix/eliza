{
  "name": "@elizaos/plugin-bootstrap",
  "version": "1.0.2",
  "type": "module",
  "main": "dist/index.js",
  "module": "dist/index.js",
  "types": "dist/index.d.ts",
  "repository": {
    "type": "git",
    "url": "https://github.com/elizaos-plugins/plugin-bootstrap"
  },
  "exports": {
    "./package.json": "./package.json",
    ".": {
      "import": {
        "types": "./dist/index.d.ts",
        "default": "./dist/index.js"
      }
    }
  },
  "files": [
    "dist",
    "scripts",
    "package.json",
    "LICENSE",
    "tsup.config.ts"
  ],
  "dependencies": {
<<<<<<< HEAD
    "@elizaos/core": "workspace:*",
    "@elizaos/plugin-anthropic": "^1.0.0-beta.52",
    "@elizaos/plugin-discord": "^1.0.0-beta.55",
    "@elizaos/plugin-knowledge": "^1.0.0-beta.73",
    "@elizaos/plugin-openai": "^1.0.0-beta.72",
    "@elizaos/plugin-sql": "workspace:*",
    "@elizaos/plugin-telegram": "^1.0.0-beta.53"
=======
    "@elizaos/core": "^1.0.2"
>>>>>>> d72a82d9
  },
  "devDependencies": {
    "@types/node": "^22.15.3",
    "prettier": "3.5.3",
    "tsup": "8.4.0",
    "vitest": "^1.6.1",
    "zod": "^3.22.4"
  },
  "scripts": {
    "build": "tsup",
    "dev": "tsup --watch",
    "lint": "prettier --write ./src",
    "clean": "rm -rf dist .turbo node_modules .turbo-tsconfig.json tsconfig.tsbuildinfo",
    "format": "prettier --write ./src",
    "format:check": "prettier --check ./src",
    "test": "elizaos test",
    "test:watch": "vitest",
    "test:coverage": "vitest run --coverage"
  },
  "peerDependencies": {
    "whatwg-url": "7.1.0"
  },
  "publishConfig": {
    "access": "public"
  },
  "gitHead": "d5bd5c43bfebeb7ac02f9e029f924cb6cd5c2ec7"
}<|MERGE_RESOLUTION|>--- conflicted
+++ resolved
@@ -26,17 +26,7 @@
     "tsup.config.ts"
   ],
   "dependencies": {
-<<<<<<< HEAD
-    "@elizaos/core": "workspace:*",
-    "@elizaos/plugin-anthropic": "^1.0.0-beta.52",
-    "@elizaos/plugin-discord": "^1.0.0-beta.55",
-    "@elizaos/plugin-knowledge": "^1.0.0-beta.73",
-    "@elizaos/plugin-openai": "^1.0.0-beta.72",
-    "@elizaos/plugin-sql": "workspace:*",
-    "@elizaos/plugin-telegram": "^1.0.0-beta.53"
-=======
     "@elizaos/core": "^1.0.2"
->>>>>>> d72a82d9
   },
   "devDependencies": {
     "@types/node": "^22.15.3",
