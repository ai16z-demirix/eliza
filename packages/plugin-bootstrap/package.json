--- conflicted
+++ resolved
@@ -26,11 +26,7 @@
     "tsup.config.ts"
   ],
   "dependencies": {
-<<<<<<< HEAD
-    "@elizaos/core": "workspace:*"
-=======
     "@elizaos/core": "^1.0.0-beta.48"
->>>>>>> 36c6b927
   },
   "devDependencies": {
     "@types/node": "^22.15.3",
