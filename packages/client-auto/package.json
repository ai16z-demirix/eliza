{
    "name": "@elizaos/client-auto",
<<<<<<< HEAD
    "version": "0.1.9",
=======
    "version": "0.1.8-alpha.1",
>>>>>>> d5f2924d
    "type": "module",
    "main": "dist/index.js",
    "module": "dist/index.js",
    "types": "dist/index.d.ts",
    "exports": {
        "./package.json": "./package.json",
        ".": {
            "import": {
                "@elizaos/source": "./src/index.ts",
                "types": "./dist/index.d.ts",
                "default": "./dist/index.js"
            }
        }
    },
    "files": [
        "dist"
    ],
    "dependencies": {
        "@elizaos/core": "workspace:*",
        "@types/body-parser": "1.19.5",
        "@types/cors": "2.8.17",
        "@types/express": "5.0.0",
        "body-parser": "1.20.3",
        "cors": "2.8.5",
        "multer": "1.4.5-lts.1"
    },
    "devDependencies": {
        "tsup": "8.3.5"
    },
    "scripts": {
        "build": "tsup --format esm --dts",
        "dev": "tsup --format esm --dts --watch"
    },
    "peerDependencies": {
        "whatwg-url": "7.1.0"
    }
}<|MERGE_RESOLUTION|>--- conflicted
+++ resolved
@@ -1,44 +1,40 @@
 {
-    "name": "@elizaos/client-auto",
-<<<<<<< HEAD
-    "version": "0.1.9",
-=======
-    "version": "0.1.8-alpha.1",
->>>>>>> d5f2924d
-    "type": "module",
-    "main": "dist/index.js",
-    "module": "dist/index.js",
-    "types": "dist/index.d.ts",
-    "exports": {
-        "./package.json": "./package.json",
-        ".": {
-            "import": {
-                "@elizaos/source": "./src/index.ts",
-                "types": "./dist/index.d.ts",
-                "default": "./dist/index.js"
-            }
-        }
-    },
-    "files": [
-        "dist"
-    ],
-    "dependencies": {
-        "@elizaos/core": "workspace:*",
-        "@types/body-parser": "1.19.5",
-        "@types/cors": "2.8.17",
-        "@types/express": "5.0.0",
-        "body-parser": "1.20.3",
-        "cors": "2.8.5",
-        "multer": "1.4.5-lts.1"
-    },
-    "devDependencies": {
-        "tsup": "8.3.5"
-    },
-    "scripts": {
-        "build": "tsup --format esm --dts",
-        "dev": "tsup --format esm --dts --watch"
-    },
-    "peerDependencies": {
-        "whatwg-url": "7.1.0"
-    }
+	"name": "@elizaos/client-auto",
+	"version": "0.1.9",
+	"type": "module",
+	"main": "dist/index.js",
+	"module": "dist/index.js",
+	"types": "dist/index.d.ts",
+	"exports": {
+		"./package.json": "./package.json",
+		".": {
+			"import": {
+				"@elizaos/source": "./src/index.ts",
+				"types": "./dist/index.d.ts",
+				"default": "./dist/index.js"
+			}
+		}
+	},
+	"files": [
+		"dist"
+	],
+	"dependencies": {
+		"@elizaos/core": "workspace:*",
+		"@types/body-parser": "1.19.5",
+		"@types/cors": "2.8.17",
+		"@types/express": "5.0.0",
+		"body-parser": "1.20.3",
+		"cors": "2.8.5",
+		"multer": "1.4.5-lts.1"
+	},
+	"devDependencies": {
+		"tsup": "8.3.5"
+	},
+	"scripts": {
+		"build": "tsup --format esm --dts",
+		"dev": "tsup --format esm --dts --watch"
+	},
+	"peerDependencies": {
+		"whatwg-url": "7.1.0"
+	}
 }