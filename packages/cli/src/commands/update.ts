--- conflicted
+++ resolved
@@ -392,7 +392,6 @@
     } catch (npmError) {
       // If latest tag fails, try with specific version
       try {
-<<<<<<< HEAD
         logger.info(`Latest installation failed, trying specific version: ${latestVersion}`);
         const { stdout, stderr } = await execa('npm', [
           'install',
@@ -405,35 +404,9 @@
         throw new Error(
           `Installation of @elizaos/cli version ${latestVersion} failed. Try manually with: npm install -g @elizaos/cli`
         );
-=======
-        // First try with beta tag which is more reliable
-        const { stdout, stderr } = await execa('npm', ['install', '-g', '@elizaos/cli@beta']);
-        logger.debug(`Successfully updated Eliza CLI to latest version`);
-        logger.info('Please restart your terminal for the changes to take effect.');
-      } catch (npmError) {
-        // If beta tag fails, try with specific version
-        try {
-          logger.debug(`Beta installation failed, trying specific version: ${latestVersion}`);
-          const { stdout, stderr } = await execa('npm', [
-            'install',
-            '-g',
-            `@elizaos/cli@${latestVersion}`,
-          ]);
-          logger.debug(`Successfully updated Eliza CLI to version ${latestVersion}`);
-          logger.info('Please restart your terminal for the changes to take effect.');
-        } catch (versionError) {
-          throw new Error(
-            `Installation of @elizaos/cli version ${latestVersion} failed. Try manually with: npm install -g @elizaos/cli@beta`
-          );
-        }
->>>>>>> d8447546
-      }
-    }
-<<<<<<< HEAD
-    await showBanner();
-=======
-
->>>>>>> d8447546
+      }
+    }
+
     console.info('ElizaOS CLI has been successfully updated!');
     return true;
   } catch (error) {
