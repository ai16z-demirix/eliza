import { loadProject } from '@/src/project';
import { AgentServer } from '@/src/server/index';
import { jsonToCharacter, loadCharacterTryPath } from '@/src/server/loader';
import {
  TestRunner,
  buildProject,
  promptForEnvVars,
  resolvePgliteDir,
  UserEnvironment,
} from '@/src/utils';
import { detectDirectoryType, type DirectoryInfo } from '@/src/utils/directory-detection';
<<<<<<< HEAD
import { validatePort } from '@/src/utils/port-validation';
import { type IAgentRuntime, type ProjectAgent } from '@elizaos/core';
=======
import {
  logger,
  type IAgentRuntime,
  type ProjectAgent,
  type Plugin,
  AgentRuntime,
} from '@elizaos/core';
>>>>>>> b763dba6
import { Command, Option } from 'commander';
import * as dotenv from 'dotenv';
import { exec, spawn } from 'node:child_process';
import * as fs from 'node:fs';
import { existsSync } from 'node:fs';
import * as net from 'node:net';
import path from 'node:path';
import { promisify } from 'node:util';
import { pathToFileURL } from 'url';
import { startAgent } from './start';
import { getElizaCharacter } from '../characters/eliza';
import { installPlugin, loadPluginModule } from '@/src/utils';
import { getCliInstallTag } from '@/src/utils';
import { detectPluginContext, provideLocalPluginGuidance } from '@/src/utils/plugin-context';
import which from 'which';
const execAsync = promisify(exec);

/**
 * Loads the plugin modules for a plugin's dependencies.
 * Assumes dependencies have already been installed by `installPluginDependencies`.
 * @param projectInfo Information about the current directory
 * @returns An array of loaded plugin modules.
 */
async function loadPluginDependencies(projectInfo: DirectoryInfo): Promise<Plugin[]> {
  if (projectInfo.type !== 'elizaos-plugin') {
    return [];
  }
  const project = await loadProject(process.cwd());
  const dependencyPlugins: Plugin[] = [];

  if (project.isPlugin && project.pluginModule?.dependencies?.length > 0) {
    const projectPluginsPath = path.join(process.cwd(), '.eliza', 'plugins');
    for (const dependency of project.pluginModule.dependencies) {
      const pluginPath = path.join(projectPluginsPath, 'node_modules', dependency);
      if (fs.existsSync(pluginPath)) {
        try {
          // Dependencies from node_modules are pre-built. We just need to load them.
          const pluginProject = await loadProject(pluginPath);
          if (pluginProject.pluginModule) {
            dependencyPlugins.push(pluginProject.pluginModule);
          }
        } catch (error) {
          logger.error(`Failed to load or build dependency ${dependency}:`, error);
        }
      }
    }
  }
  return dependencyPlugins;
}

function isValidPluginShape(obj: any): obj is Plugin {
  if (!obj || typeof obj !== 'object' || !obj.name) {
    return false;
  }
  // Check for the presence of at least one key functional property
  return !!(
    obj.init ||
    obj.services ||
    obj.providers ||
    obj.actions ||
    obj.memoryManagers ||
    obj.componentTypes ||
    obj.evaluators ||
    obj.adapter ||
    obj.models ||
    obj.events ||
    obj.routes ||
    obj.tests ||
    obj.config ||
    obj.description // description is also mandatory technically
  );
}

async function loadAndPreparePlugin(pluginName: string): Promise<Plugin | null> {
  const version = getCliInstallTag();
  let pluginModule: any;

  // Check if this is a local development scenario BEFORE attempting any loading
  const context = detectPluginContext(pluginName);

  if (context.isLocalDevelopment) {
    // For local development, we should never try to install - just load directly
    try {
      pluginModule = await loadPluginModule(pluginName);
      if (!pluginModule) {
        logger.error(`Failed to load local plugin ${pluginName}.`);
        provideLocalPluginGuidance(pluginName, context);
        return null;
      }
    } catch (error) {
      logger.error(`Error loading local plugin ${pluginName}: ${error}`);
      provideLocalPluginGuidance(pluginName, context);
      return null;
    }
  } else {
    // External plugin - use existing logic
    try {
      // Use the centralized loader first
      pluginModule = await loadPluginModule(pluginName);

      if (!pluginModule) {
        // If loading failed, try installing and then loading again
        try {
          await installPlugin(pluginName, process.cwd(), version);
          // Try loading again after installation using the centralized loader
          pluginModule = await loadPluginModule(pluginName);
        } catch (installError) {
          logger.error(`Failed to install plugin ${pluginName}: ${installError}`);
          return null; // Installation failed
        }

        if (!pluginModule) {
          logger.error(`Failed to load plugin ${pluginName} even after installation.`);
          return null; // Loading failed post-installation
        }
      }
    } catch (error) {
      // Catch any unexpected error during the combined load/install/load process
      logger.error(`An unexpected error occurred while processing plugin ${pluginName}: ${error}`);
      return null;
    }
  }

  if (!pluginModule) {
    logger.error(`Failed to process plugin ${pluginName} (module is null/undefined unexpectedly)`);
    return null;
  }

  // Construct the expected camelCase export name (e.g., @elizaos/plugin-foo-bar -> fooBarPlugin)
  const expectedFunctionName = `${pluginName
    .replace(/^@elizaos\/plugin-/, '') // Remove prefix
    .replace(/^@elizaos-plugins\//, '') // Remove alternative prefix
    .replace(/-./g, (match) => match[1].toUpperCase())}Plugin`; // Convert kebab-case to camelCase and add 'Plugin' suffix

  // 1. Prioritize the expected named export if it exists
  const expectedExport = pluginModule[expectedFunctionName];
  if (isValidPluginShape(expectedExport)) {
    return expectedExport as Plugin;
  }

  // 2. Check the default export if the named one wasn't found or valid
  const defaultExport = pluginModule.default;
  if (isValidPluginShape(defaultExport)) {
    if (expectedExport !== defaultExport) {
      return defaultExport as Plugin;
    }
  }

  // 3. If neither primary method worked, search all exports aggressively
  for (const key of Object.keys(pluginModule)) {
    if (key === expectedFunctionName || key === 'default') {
      continue;
    }

    const potentialPlugin = pluginModule[key];
    if (isValidPluginShape(potentialPlugin)) {
      return potentialPlugin as Plugin;
    }
  }

  logger.warn(
    `Could not find a valid plugin export in ${pluginName}. Checked exports: ${expectedFunctionName} (if exists), default (if exists), and others. Available exports: ${Object.keys(pluginModule).join(', ')}`
  );
  return null;
}

// Helper function to check port availability
async function checkPortAvailable(port: number): Promise<boolean> {
  return new Promise((resolve) => {
    const server = net.createServer();
    server.once('error', () => {
      resolve(false);
    });
    server.once('listening', () => {
      server.close();
      resolve(true);
    });
    server.listen(port);
  });
}

/**
 * Determines the project type using comprehensive directory detection
 */
function getProjectType(): DirectoryInfo {
  return detectDirectoryType(process.cwd());
}

/**
 * Process filter name to remove extensions consistently
 *
 * Note: Test filtering works in two ways:
 * 1. Matching test suite names (the string in describe() blocks)
 * 2. Matching file names (without extension)
 *
 * For best results, use the specific test suite name you want to run.
 * The filter is applied case-insensitively for better user experience.
 */
function processFilterName(name?: string): string | undefined {
  if (!name) return undefined;

  // Handle common filter formats (case-insensitive)
  let baseName = name.toLowerCase();

  if (
    baseName.endsWith('.test.ts') ||
    baseName.endsWith('.test.js') ||
    baseName.endsWith('.spec.ts') ||
    baseName.endsWith('.spec.js')
  ) {
    baseName = baseName.slice(0, -8); // Remove '.test.ts' / '.test.js' / '.spec.ts' / '.spec.js'
  } else if (baseName.endsWith('.test') || baseName.endsWith('.spec')) {
    baseName = baseName.slice(0, -5); // Remove '.test' / '.spec'
  }

  return baseName;
}

/**
 * Run component tests using Vitest
 */
async function runComponentTests(
  options: { name?: string; skipBuild?: boolean },
  projectInfo: DirectoryInfo
): Promise<{ failed: boolean }> {
  // Build the project or plugin first unless skip-build is specified
  if (!options.skipBuild) {
    try {
      const cwd = process.cwd();
      const isPlugin = projectInfo.type === 'elizaos-plugin';
      logger.info(`Building ${isPlugin ? 'plugin' : 'project'}...`);
      await buildProject(cwd, isPlugin);
      logger.info(`Build completed successfully`);
    } catch (buildError) {
      logger.error(`Build error: ${buildError}`);
      logger.warn(`Attempting to continue with tests despite build error`);
    }
  }

  logger.info('Running component tests...');

  return new Promise((resolve) => {
    // Build command arguments
    const args = ['run', 'vitest', 'run', '--passWithNoTests', '--reporter=default'];

    // Add filter if specified
    if (options.name) {
      const baseName = processFilterName(options.name);
      logger.info(`Using test filter: ${baseName}`);
      args.push('-t', baseName);
    }

    logger.info('Executing: bun', args.join(' '));

    // Use spawn for real-time output streaming
    const child = spawn('bun', args, {
      stdio: 'inherit',
      shell: false,
      cwd: process.cwd(),
      env: {
        ...process.env,
        FORCE_COLOR: '1', // Force color output
        CI: 'false', // Ensure we're not in CI mode which might buffer
      },
    });

    child.on('close', (code) => {
      logger.info('Component tests completed');
      resolve({ failed: code !== 0 });
    });

    child.on('error', (error) => {
      logger.error('Error running component tests:', error);
      resolve({ failed: true });
    });
  });
}

/**
 * Function that runs the end-to-end tests.
 */
const runE2eTests = async (
  options: { port?: number; name?: string; skipBuild?: boolean },
  projectInfo: DirectoryInfo
) => {
  // Build the project or plugin first unless skip-build is specified
  if (!options.skipBuild) {
    try {
      const cwd = process.cwd();
      const isPlugin = projectInfo.type === 'elizaos-plugin';
      logger.info(`Building ${isPlugin ? 'plugin' : 'project'}...`);
      await buildProject(cwd, isPlugin);
      logger.info(`Build completed successfully`);
    } catch (buildError) {
      logger.error(`Build error: ${buildError}`);
      logger.warn(`Attempting to continue with tests despite build error`);
    }
  }

  let server: AgentServer | undefined;
  try {
    const runtimes: IAgentRuntime[] = [];
    const projectAgents: ProjectAgent[] = [];

    // Set up standard paths and load .env
    const elizaDir = path.join(process.cwd(), '.eliza');
    const elizaDbDir = await resolvePgliteDir();
    const envInfo = await UserEnvironment.getInstanceInfo();
    const envFilePath = envInfo.paths.envFilePath;

    logger.info('Setting up environment...');
    logger.info(`Eliza directory: ${elizaDir}`);
    logger.info(`Database directory: ${elizaDbDir}`);
    logger.info(`Environment file: ${envFilePath}`);

    // Create db directory if it doesn't exist
    if (!fs.existsSync(elizaDbDir)) {
      logger.info(`Creating database directory: ${elizaDbDir}`);
      fs.mkdirSync(elizaDbDir, { recursive: true });
      logger.info(`Created database directory: ${elizaDbDir}`);
    }

    // Set the database directory in environment variables
    process.env.PGLITE_DATA_DIR = elizaDbDir;
    logger.info(`Using database directory: ${elizaDbDir}`);

    // Load environment variables from project .env if it exists
    if (fs.existsSync(envFilePath)) {
      logger.info(`Loading environment variables from: ${envFilePath}`);
      dotenv.config({ path: envFilePath });
      logger.info('Environment variables loaded');
    } else {
      logger.warn(`Environment file not found: ${envFilePath}`);
    }

    // Always ensure database configuration is set
    try {
      logger.info('Configuring database...');
      await promptForEnvVars('pglite'); // This ensures PGLITE_DATA_DIR is set if not already
      logger.info('Database configuration completed');
    } catch (error) {
      logger.error('Error configuring database:', error);
      if (error instanceof Error) {
        logger.error('Error details:', error.message);
        logger.error('Stack trace:', error.stack);
      }
      throw error;
    }

    // Look for PostgreSQL URL in environment variables
    const postgresUrl = process.env.POSTGRES_URL;
    logger.info(
      `PostgreSQL URL for e2e tests: ${postgresUrl ? 'found' : 'not found (will use PGlite)'}`
    );

    // Create server instance
    logger.info('Creating server instance...');
    server = new AgentServer();
    logger.info('Server instance created');

    // Wait for database initialization
    logger.info('Waiting for database initialization...');

    // Initialize the server explicitly before starting
    logger.info('Initializing server...');
    try {
      await server.initialize({
        dataDir: elizaDbDir,
        postgresUrl,
      });
      logger.info('Server initialized successfully');
    } catch (initError) {
      logger.error('Server initialization failed:', initError);
      throw initError;
    }

    try {
      await new Promise<void>((resolve, reject) => {
        let initializationAttempts = 0;
        const maxAttempts = 5;
        const checkInterval = setInterval(async () => {
          try {
            // Check if the database is already initialized
            if (await server.database?.getConnection()) {
              clearInterval(checkInterval);
              resolve();
              return;
            }

            // Try to initialize if not already initialized
            initializationAttempts++;
            try {
              await server.database?.init();
              // If we reach here without error, consider initialization successful
              clearInterval(checkInterval);
              resolve();
            } catch (initError) {
              logger.warn(
                `Database initialization attempt ${initializationAttempts}/${maxAttempts} failed:`,
                initError
              );

              // Check if we've reached the maximum attempts
              if (initializationAttempts >= maxAttempts) {
                if (await server.database?.getConnection()) {
                  // If we have a connection, consider it good enough even with migration errors
                  logger.warn(
                    'Max initialization attempts reached, but database connection exists. Proceeding anyway.'
                  );
                  clearInterval(checkInterval);
                  resolve();
                } else {
                  clearInterval(checkInterval);
                  reject(new Error(`Database initialization failed after ${maxAttempts} attempts`));
                }
              }
              // Otherwise, continue to next attempt
            }
          } catch (error) {
            logger.error('Error during database initialization check:', error);
            if (error instanceof Error) {
              logger.error('Error details:', error.message);
              logger.error('Stack trace:', error.stack);
            }
            clearInterval(checkInterval);
            reject(error);
          }
        }, 1000);

        // Timeout after 30 seconds
        setTimeout(async () => {
          clearInterval(checkInterval);
          if (await server.database?.getConnection()) {
            // If we have a connection, consider it good enough even with initialization issues
            logger.warn(
              'Database initialization timeout, but connection exists. Proceeding anyway.'
            );
            resolve();
          } else {
            reject(new Error('Database initialization timed out after 30 seconds'));
          }
        }, 30000);
      });
      logger.info('Database initialized successfully');
    } catch (error) {
      logger.error('Failed to initialize database:', error);
      if (error instanceof Error) {
        logger.error('Error details:', error.message);
        logger.error('Stack trace:', error.stack);
      }
      throw error;
    }

    // Set up server properties
    logger.info('Setting up server properties...');
    server.startAgent = async (character) => {
      logger.info(`Starting agent for character ${character.name}`);
      return startAgent(character, server);
    };
    server.loadCharacterTryPath = loadCharacterTryPath;
    server.jsonToCharacter = jsonToCharacter;
    logger.info('Server properties set up');

    const serverPort = options.port || Number.parseInt(process.env.SERVER_PORT || '3000');

    let project;
    try {
      logger.info('Attempting to load project or plugin...');
      try {
        project = await loadProject(process.cwd());

        if (project.isPlugin) {
          logger.info(`Plugin loaded successfully: ${project.pluginModule?.name}`);
        } else {
          logger.info('Project loaded successfully');
        }

        if (!project || !project.agents || project.agents.length === 0) {
          throw new Error('No agents found in project configuration');
        }

        logger.info(
          `Found ${project.agents.length} agents in ${project.isPlugin ? 'plugin' : 'project'} configuration`
        );
      } catch (loadError) {
        logger.error('Error loading project/plugin:', loadError);

        // For testing purposes, let's try to find the dist version of index.js
        const distIndexPath = path.join(process.cwd(), 'dist', 'index.js');
        if (fs.existsSync(distIndexPath)) {
          try {
            logger.info(`Attempting to load project from dist/index.js instead...`);
            const distModule = await import(pathToFileURL(distIndexPath).href);
            if (distModule && (distModule.default || distModule.character || distModule.plugin)) {
              logger.info(`Successfully loaded project from dist/index.js`);

              // Create a minimal project structure
              project = {
                isPlugin: Boolean(distModule.plugin || distModule.default?.plugin),
                agents: [
                  {
                    character: distModule.character ||
                      distModule.default?.character || { name: 'Test Character' },
                    plugins: distModule.plugin
                      ? [distModule.plugin]
                      : distModule.default?.plugin
                        ? [distModule.default.plugin]
                        : [],
                  },
                ],
              };

              logger.info(`Created project with ${project.agents.length} agents`);
            } else {
              throw new Error(`dist/index.js exists but doesn't export expected properties`);
            }
          } catch (distError) {
            logger.error(`Failed to load from dist/index.js:`, distError);
            throw loadError; // Rethrow the original error
          }
        } else {
          // Throw the original loadError to be caught by the outer try-catch,
          // which will then ensure server.stop() is called.
          logger.error('Tests cannot run without a valid project or plugin.');
          if (loadError instanceof Error) {
            if (
              loadError.message.includes('Could not find project entry point') ||
              loadError.message.includes('No main field')
            ) {
              logger.error(
                'No Eliza project or plugin found in current directory, or package.json is missing a "main" field.'
              );
              logger.error(
                'Tests can only run in a valid Eliza project or plugin directory with a valid package.json.'
              );
            }
          }
          throw loadError; // Propagate error
        }
      }

      logger.info('Starting server...');
      try {
        // Check if the port is available first
        if (!(await checkPortAvailable(serverPort))) {
          logger.error(`Port ${serverPort} is already in use. Choose another with --port.`);
          throw new Error(`Port ${serverPort} is already in use`);
        }

        await server.start(serverPort);
        logger.info('Server started successfully');
      } catch (error) {
        logger.error('Error starting server:', error);
        if (error instanceof Error) {
          logger.error('Error details:', error.message);
          logger.error('Stack trace:', error.stack);
        }
        throw error;
      }

      try {
        // Start each agent in sequence
        logger.info(
          `Found ${project.agents.length} agents in ${project.isPlugin ? 'plugin' : 'project'}`
        );

        // When testing a plugin, import and use the default Eliza character
        // to ensure consistency with the start command
        // For projects, only use default agent if no agents are defined
        if (project.isPlugin || project.agents.length === 0) {
          // Set environment variable to signal this is a direct plugin test
          // The TestRunner uses this to identify direct plugin tests
          process.env.ELIZA_TESTING_PLUGIN = 'true';

          logger.info('Using default Eliza character as test agent');
          try {
            const pluginUnderTest = project.pluginModule;
            if (!pluginUnderTest) {
              throw new Error('Plugin module could not be loaded for testing.');
            }
            const defaultElizaCharacter = getElizaCharacter();

            // 1. Consolidate all plugin names: dependencies AND default plugins
            const requiredPluginNames = new Set<string>([
              ...(pluginUnderTest.dependencies || []),
              ...(defaultElizaCharacter.plugins || []),
            ]);

            // 2. Load all required plugins into objects
            const dependencyPlugins: Plugin[] = [];
            for (const name of requiredPluginNames) {
              const loadedPlugin = await loadAndPreparePlugin(name);
              if (loadedPlugin) {
                dependencyPlugins.push(loadedPlugin);
              } else {
                logger.warn(`Failed to load dependency plugin for test: ${name}`);
              }
            }

            // 3. Manually create the runtime and register plugins in order
            const runtime = new AgentRuntime({
              character: defaultElizaCharacter,
              // We register manually to control the order precisely
              settings: {
                // Pass the server's db config directly to the runtime
                dataDir: elizaDbDir,
                postgresUrl,
              },
            });

            // 3a. Register all dependencies FIRST
            for (const depPlugin of dependencyPlugins) {
              await runtime.registerPlugin(depPlugin);
            }
            logger.info(`Registered ${dependencyPlugins.length} dependency and default plugins.`);

            // 3b. Register the plugin under test SECOND
            await runtime.registerPlugin(pluginUnderTest);
            logger.info(`Registered plugin under test: ${pluginUnderTest.name}`);

            // 3c. Initialize the runtime LAST
            await runtime.initialize();

            server.registerAgent(runtime);
            runtimes.push(runtime);
            projectAgents.push({
              character: defaultElizaCharacter,
              plugins: runtime.plugins,
            });

            logger.info('Default test agent started successfully');
          } catch (pluginError) {
            logger.error(`Error starting plugin test agent: ${pluginError}`);
            throw pluginError;
          }
        } else {
          // For regular projects, start each agent as defined
          for (const agent of project.agents) {
            try {
              // Make a copy of the original character to avoid modifying the project configuration
              const originalCharacter = { ...agent.character };

              logger.debug(`Starting agent: ${originalCharacter.name}`);

              const runtime = await startAgent(
                originalCharacter,
                server,
                agent.init,
                agent.plugins || []
              );

              runtimes.push(runtime);
              projectAgents.push(agent);

              // wait 1 second between agent starts
              await new Promise((resolve) => setTimeout(resolve, 1000));
            } catch (agentError) {
              logger.error(`Error starting agent ${agent.character.name}:`, agentError);
              if (agentError instanceof Error) {
                logger.error('Error details:', agentError.message);
                logger.error('Stack trace:', agentError.stack);
              }
              // Log the error but don't fail the entire test run
              logger.warn(`Skipping agent ${agent.character.name} due to startup error`);
            }
          }
        }

        if (runtimes.length === 0) {
          throw new Error('Failed to start any agents from project');
        }

        logger.debug(`Successfully started ${runtimes.length} agents for testing`);

        // Run tests for each agent
        let totalFailed = 0;
        let anyTestsFound = false;
        for (let i = 0; i < runtimes.length; i++) {
          const runtime = runtimes[i];
          const projectAgent = projectAgents[i];

          if (project.isPlugin) {
            logger.debug(`Running tests for plugin: ${project.pluginModule?.name}`);
          } else {
            logger.debug(`Running tests for agent: ${runtime.character.name}`);
          }

          const testRunner = new TestRunner(runtime, projectAgent);

          // Determine what types of tests to run based on directory type
          const currentDirInfo = projectInfo;

          // Process filter name consistently
          const processedFilter = processFilterName(options.name);

          const results = await testRunner.runTests({
            filter: processedFilter,
            // Only run plugin tests if we're actually in a plugin directory
            skipPlugins: currentDirInfo.type !== 'elizaos-plugin',
            // Only run project tests if we're actually in a project directory
            skipProjectTests: currentDirInfo.type !== 'elizaos-project',
            skipE2eTests: false, // Always allow E2E tests
          });
          totalFailed += results.failed;
          if (results.hasTests) {
            anyTestsFound = true;
          }
        }

        // Return success (false) if no tests were found, or if tests ran but none failed
        // This aligns with standard testing tools like vitest/jest behavior
        return { failed: anyTestsFound ? totalFailed > 0 : false };
      } catch (error) {
        logger.error('Error in runE2eTests:', error);
        if (error instanceof Error) {
          logger.error('Error details:', error.message);
          logger.error('Stack trace:', error.stack);
        } else {
          logger.error('Unknown error type:', typeof error);
          logger.error('Error value:', error);
          try {
            logger.error('Stringified error:', JSON.stringify(error, null, 2));
          } catch (e) {
            logger.error('Could not stringify error:', e);
          }
        }
        return { failed: true };
      }
    } catch (error) {
      logger.error('Error in runE2eTests:', error);
      if (error instanceof Error) {
        logger.error('Error details:', error.message);
        logger.error('Stack trace:', error.stack);
      } else {
        logger.error('Unknown error type:', typeof error);
        logger.error('Error value:', error);
        try {
          logger.error('Stringified error:', JSON.stringify(error, null, 2));
        } catch (e) {
          logger.error('Could not stringify error:', e);
        }
      }
      return { failed: true };
    }
  } catch (error) {
    logger.error('Error in runE2eTests:', error);
    if (error instanceof Error) {
      logger.error('Error details:', error.message);
      logger.error('Stack trace:', error.stack);
    } else {
      logger.error('Unknown error type:', typeof error);
      logger.error('Error value:', error);
      try {
        logger.error('Stringified error:', JSON.stringify(error, null, 2));
      } catch (e) {
        logger.error('Could not stringify error:', e);
      }
    }
    return { failed: true };
  }
};

/**
 * Run both component and E2E tests
 */
async function runAllTests(options: { port?: number; name?: string; skipBuild?: boolean }) {
  // Run component tests first
  const projectInfo = getProjectType();
  if (!options.skipBuild) {
    await installPluginDependencies(projectInfo);
  }
  const componentResult = await runComponentTests(options, projectInfo);

  // Run e2e tests with the same processed filter name
  // Skip the second build since we already built for component tests
  const e2eResult = await runE2eTests({ ...options, skipBuild: true }, projectInfo);

  // Return combined result
  return { failed: componentResult.failed || e2eResult.failed };
}

// Create base test command with basic description only
export const test = new Command()
  .name('test')
  .description('Run tests for Eliza agent projects and plugins');

// Add subcommands first
test
  .command('component')
  .description('Run component tests (via Vitest)')
  .action(async (_, cmd) => {
    // Get options from parent command
    const options = {
      name: cmd.parent.opts().name,
      skipBuild: cmd.parent.opts().skipBuild,
    };

    logger.info('Starting component tests...');
    logger.info('Command options:', options);

    try {
      const projectInfo = getProjectType();
      const result = await runComponentTests(options, projectInfo);
      process.exit(result.failed ? 1 : 0);
    } catch (error) {
      logger.error('Error running component tests:', error);
      process.exit(1);
    }
  });

test
  .command('e2e')
  .description('Run end-to-end runtime tests')
  .action(async (_, cmd) => {
    // Get options from parent command
    const options = {
      port: cmd.parent.opts().port,
      name: cmd.parent.opts().name,
      skipBuild: cmd.parent.opts().skipBuild,
    };

    logger.info('Starting e2e tests...');
    logger.info('Command options:', options);

    try {
      const projectInfo = getProjectType();
      const result = await runE2eTests(options, projectInfo);
      process.exit(result.failed ? 1 : 0);
    } catch (error) {
      logger.error('Error running e2e tests:', error);
      process.exit(1);
    }
  });

test
  .command('all', { isDefault: true })
  .description('Run both component and e2e tests (default)')
  .action(async (_, cmd) => {
    // Get options from parent command
    const options = {
      port: cmd.parent.opts().port,
      name: cmd.parent.opts().name,
      skipBuild: cmd.parent.opts().skipBuild,
    };

    logger.info('Starting all tests...');
    logger.info('Command options:', options);

    try {
      const projectInfo = getProjectType();
      const result = await runAllTests(options);
      process.exit(result.failed ? 1 : 0);
    } catch (error) {
      logger.error('Error running tests:', error);
      process.exit(1);
    }
  });

// Add options after subcommands
test
  .addOption(
    new Option('-p, --port <port>', 'Server port for e2e tests (default: 3000)').argParser(
      validatePort
    )
  )
  .option('-n, --name <n>', 'Filter tests by name (matches file names or test suite names)')
  .option('--skip-build', 'Skip building before running tests');

// This is the function that registers the command with the CLI
export default function registerCommand(cli: Command) {
  return cli.addCommand(test);
}

async function installPluginDependencies(projectInfo: DirectoryInfo) {
  if (projectInfo.type !== 'elizaos-plugin') {
    return;
  }
  const project = await loadProject(process.cwd());
  if (project.isPlugin && project.pluginModule?.dependencies?.length > 0) {
    const pluginsDir = path.join(process.cwd(), '.eliza', 'plugins');
    if (!fs.existsSync(pluginsDir)) {
      await fs.promises.mkdir(pluginsDir, { recursive: true });
    }
    const packageJsonPath = path.join(pluginsDir, 'package.json');
    if (!fs.existsSync(packageJsonPath)) {
      const packageJsonContent = {
        name: 'test-plugin-dependencies',
        version: '1.0.0',
        description: 'A temporary package for installing test plugin dependencies',
        dependencies: {},
      };
      await fs.promises.writeFile(packageJsonPath, JSON.stringify(packageJsonContent, null, 2));
    }

    for (const dependency of project.pluginModule.dependencies) {
      await installPlugin(dependency, pluginsDir);
      const dependencyPath = path.join(pluginsDir, 'node_modules', dependency);
      if (fs.existsSync(dependencyPath)) {
        try {
          const bunPath = await which('bun');
          await new Promise<void>((resolve, reject) => {
            const child = spawn(bunPath, ['install'], {
              cwd: dependencyPath,
              stdio: 'inherit',
              env: process.env,
            });
            child.on('close', (code) =>
              code === 0 ? resolve() : reject(`bun install failed with code ${code}`)
            );
            child.on('error', reject);
          });
        } catch (error) {
          logger.warn(
            `[Test Command] Failed to install devDependencies for ${dependency}: ${error}`
          );
        }
      }
    }
  }
}<|MERGE_RESOLUTION|>--- conflicted
+++ resolved
@@ -2,40 +2,36 @@
 import { AgentServer } from '@/src/server/index';
 import { jsonToCharacter, loadCharacterTryPath } from '@/src/server/loader';
 import {
-  TestRunner,
   buildProject,
+  getCliInstallTag,
+  installPlugin,
+  loadPluginModule,
   promptForEnvVars,
   resolvePgliteDir,
+  TestRunner,
   UserEnvironment,
 } from '@/src/utils';
 import { detectDirectoryType, type DirectoryInfo } from '@/src/utils/directory-detection';
-<<<<<<< HEAD
-import { validatePort } from '@/src/utils/port-validation';
-import { type IAgentRuntime, type ProjectAgent } from '@elizaos/core';
-=======
+import { detectPluginContext, provideLocalPluginGuidance } from '@/src/utils/plugin-context';
 import {
+  AgentRuntime,
   logger,
   type IAgentRuntime,
+  type Plugin,
   type ProjectAgent,
-  type Plugin,
-  AgentRuntime,
 } from '@elizaos/core';
->>>>>>> b763dba6
 import { Command, Option } from 'commander';
 import * as dotenv from 'dotenv';
 import { exec, spawn } from 'node:child_process';
 import * as fs from 'node:fs';
-import { existsSync } from 'node:fs';
 import * as net from 'node:net';
 import path from 'node:path';
 import { promisify } from 'node:util';
 import { pathToFileURL } from 'url';
+import which from 'which';
+import { getElizaCharacter } from '../characters/eliza';
+import { validatePort } from '../utils/port-validation';
 import { startAgent } from './start';
-import { getElizaCharacter } from '../characters/eliza';
-import { installPlugin, loadPluginModule } from '@/src/utils';
-import { getCliInstallTag } from '@/src/utils';
-import { detectPluginContext, provideLocalPluginGuidance } from '@/src/utils/plugin-context';
-import which from 'which';
 const execAsync = promisify(exec);
 
 /**
@@ -69,122 +65,6 @@
     }
   }
   return dependencyPlugins;
-}
-
-function isValidPluginShape(obj: any): obj is Plugin {
-  if (!obj || typeof obj !== 'object' || !obj.name) {
-    return false;
-  }
-  // Check for the presence of at least one key functional property
-  return !!(
-    obj.init ||
-    obj.services ||
-    obj.providers ||
-    obj.actions ||
-    obj.memoryManagers ||
-    obj.componentTypes ||
-    obj.evaluators ||
-    obj.adapter ||
-    obj.models ||
-    obj.events ||
-    obj.routes ||
-    obj.tests ||
-    obj.config ||
-    obj.description // description is also mandatory technically
-  );
-}
-
-async function loadAndPreparePlugin(pluginName: string): Promise<Plugin | null> {
-  const version = getCliInstallTag();
-  let pluginModule: any;
-
-  // Check if this is a local development scenario BEFORE attempting any loading
-  const context = detectPluginContext(pluginName);
-
-  if (context.isLocalDevelopment) {
-    // For local development, we should never try to install - just load directly
-    try {
-      pluginModule = await loadPluginModule(pluginName);
-      if (!pluginModule) {
-        logger.error(`Failed to load local plugin ${pluginName}.`);
-        provideLocalPluginGuidance(pluginName, context);
-        return null;
-      }
-    } catch (error) {
-      logger.error(`Error loading local plugin ${pluginName}: ${error}`);
-      provideLocalPluginGuidance(pluginName, context);
-      return null;
-    }
-  } else {
-    // External plugin - use existing logic
-    try {
-      // Use the centralized loader first
-      pluginModule = await loadPluginModule(pluginName);
-
-      if (!pluginModule) {
-        // If loading failed, try installing and then loading again
-        try {
-          await installPlugin(pluginName, process.cwd(), version);
-          // Try loading again after installation using the centralized loader
-          pluginModule = await loadPluginModule(pluginName);
-        } catch (installError) {
-          logger.error(`Failed to install plugin ${pluginName}: ${installError}`);
-          return null; // Installation failed
-        }
-
-        if (!pluginModule) {
-          logger.error(`Failed to load plugin ${pluginName} even after installation.`);
-          return null; // Loading failed post-installation
-        }
-      }
-    } catch (error) {
-      // Catch any unexpected error during the combined load/install/load process
-      logger.error(`An unexpected error occurred while processing plugin ${pluginName}: ${error}`);
-      return null;
-    }
-  }
-
-  if (!pluginModule) {
-    logger.error(`Failed to process plugin ${pluginName} (module is null/undefined unexpectedly)`);
-    return null;
-  }
-
-  // Construct the expected camelCase export name (e.g., @elizaos/plugin-foo-bar -> fooBarPlugin)
-  const expectedFunctionName = `${pluginName
-    .replace(/^@elizaos\/plugin-/, '') // Remove prefix
-    .replace(/^@elizaos-plugins\//, '') // Remove alternative prefix
-    .replace(/-./g, (match) => match[1].toUpperCase())}Plugin`; // Convert kebab-case to camelCase and add 'Plugin' suffix
-
-  // 1. Prioritize the expected named export if it exists
-  const expectedExport = pluginModule[expectedFunctionName];
-  if (isValidPluginShape(expectedExport)) {
-    return expectedExport as Plugin;
-  }
-
-  // 2. Check the default export if the named one wasn't found or valid
-  const defaultExport = pluginModule.default;
-  if (isValidPluginShape(defaultExport)) {
-    if (expectedExport !== defaultExport) {
-      return defaultExport as Plugin;
-    }
-  }
-
-  // 3. If neither primary method worked, search all exports aggressively
-  for (const key of Object.keys(pluginModule)) {
-    if (key === expectedFunctionName || key === 'default') {
-      continue;
-    }
-
-    const potentialPlugin = pluginModule[key];
-    if (isValidPluginShape(potentialPlugin)) {
-      return potentialPlugin as Plugin;
-    }
-  }
-
-  logger.warn(
-    `Could not find a valid plugin export in ${pluginName}. Checked exports: ${expectedFunctionName} (if exists), default (if exists), and others. Available exports: ${Object.keys(pluginModule).join(', ')}`
-  );
-  return null;
 }
 
 // Helper function to check port availability
@@ -478,7 +358,7 @@
     logger.info('Setting up server properties...');
     server.startAgent = async (character) => {
       logger.info(`Starting agent for character ${character.name}`);
-      return startAgent(character, server);
+      return startAgent(character, server, undefined, [], { isTestMode: true });
     };
     server.loadCharacterTryPath = loadCharacterTryPath;
     server.jsonToCharacter = jsonToCharacter;
@@ -603,48 +483,17 @@
             }
             const defaultElizaCharacter = getElizaCharacter();
 
-            // 1. Consolidate all plugin names: dependencies AND default plugins
-            const requiredPluginNames = new Set<string>([
-              ...(pluginUnderTest.dependencies || []),
-              ...(defaultElizaCharacter.plugins || []),
-            ]);
-
-            // 2. Load all required plugins into objects
-            const dependencyPlugins: Plugin[] = [];
-            for (const name of requiredPluginNames) {
-              const loadedPlugin = await loadAndPreparePlugin(name);
-              if (loadedPlugin) {
-                dependencyPlugins.push(loadedPlugin);
-              } else {
-                logger.warn(`Failed to load dependency plugin for test: ${name}`);
-              }
-            }
-
-            // 3. Manually create the runtime and register plugins in order
-            const runtime = new AgentRuntime({
-              character: defaultElizaCharacter,
-              // We register manually to control the order precisely
-              settings: {
-                // Pass the server's db config directly to the runtime
-                dataDir: elizaDbDir,
-                postgresUrl,
-              },
-            });
-
-            // 3a. Register all dependencies FIRST
-            for (const depPlugin of dependencyPlugins) {
-              await runtime.registerPlugin(depPlugin);
-            }
-            logger.info(`Registered ${dependencyPlugins.length} dependency and default plugins.`);
-
-            // 3b. Register the plugin under test SECOND
-            await runtime.registerPlugin(pluginUnderTest);
-            logger.info(`Registered plugin under test: ${pluginUnderTest.name}`);
-
-            // 3c. Initialize the runtime LAST
-            await runtime.initialize();
-
-            server.registerAgent(runtime);
+            // The startAgent function now handles all dependency resolution,
+            // including testDependencies when isTestMode is true.
+            const runtime = await startAgent(
+              defaultElizaCharacter,
+              server,
+              undefined, // No custom init for default test setup
+              [pluginUnderTest], // Pass the local plugin module directly
+              { isTestMode: true }
+            );
+
+            server.registerAgent(runtime); // Ensure server knows about the runtime
             runtimes.push(runtime);
             projectAgents.push({
               character: defaultElizaCharacter,
@@ -669,7 +518,8 @@
                 originalCharacter,
                 server,
                 agent.init,
-                agent.plugins || []
+                agent.plugins || [],
+                { isTestMode: true } // Pass isTestMode for project tests as well
               );
 
               runtimes.push(runtime);
