--- conflicted
+++ resolved
@@ -398,18 +398,6 @@
     chunkSize: number,
     bleed: number = 100,
 ): Promise<string[]> {
-<<<<<<< HEAD
-    const model = models[runtime.modelProvider];
-    console.log("model", model);
-
-    console.log("model.model.embedding", model.model.embedding);
-
-    if (!model.model.embedding) {
-        throw new Error("Model does not support embedding");
-    }
-
-=======
->>>>>>> 7875865f
     const encoding = tiktoken.encoding_for_model(
         "gpt-4o-mini"
     );
