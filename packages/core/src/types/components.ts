import type { Memory } from './memory';
import type { Content } from './primitives';
import type { IAgentRuntime } from './runtime';
import type { State } from './state';

/**
 * Example content with associated user for demonstration purposes
 */
export interface ActionExample {
  /** User associated with the example */
  name: string;

  /** Content of the example */
  content: Content;
}

/**
 * Callback function type for handlers
 */
export type HandlerCallback = (response: Content, files?: any) => Promise<Memory[]>;

/**
 * Handler function type for processing messages
 */
export type Handler = (
  runtime: IAgentRuntime,
  message: Memory,
  state?: State,
  options?: { [key: string]: unknown },
  callback?: HandlerCallback,
  responses?: Memory[]
<<<<<<< HEAD
) => Promise<ActionResult | void | undefined>;
=======
) => Promise<ActionResult | void>;
>>>>>>> 5ff3dc52

/**
 * Validator function type for actions/evaluators
 */
export type Validator = (
  runtime: IAgentRuntime,
  message: Memory,
  state?: State
) => Promise<boolean>;

/**
 * Result of executing an action
 */
export interface ActionResult {
  values?: {
    [key: string]: any;
  };
  data?: {
    [key: string]: any;
  };
  text?: string;
}

/**
 * Represents an action the agent can perform
 */
export interface Action {
  /** Similar action descriptions */
  similes?: string[];

  /** Detailed description */
  description: string;

  /** Example usages */
  examples?: ActionExample[][];

  /** Handler function */
  handler: Handler;

  /** Action name */
  name: string;

  /** Validation function */
  validate: Validator;
}

/**
 * Example for evaluating agent behavior
 */
export interface EvaluationExample {
  /** Evaluation context */
  prompt: string;

  /** Example messages */
  messages: Array<ActionExample>;

  /** Expected outcome */
  outcome: string;
}

/**
 * Evaluator for assessing agent responses
 */
export interface Evaluator {
  /** Whether to always run */
  alwaysRun?: boolean;

  /** Detailed description */
  description: string;

  /** Similar evaluator descriptions */
  similes?: string[];

  /** Example evaluations */
  examples: EvaluationExample[];

  /** Handler function */
  handler: Handler;

  /** Evaluator name */
  name: string;

  /** Validation function */
  validate: Validator;
}

export interface ProviderResult {
  values?: {
    [key: string]: any;
  };
  data?: {
    [key: string]: any;
  };
  text?: string;
}

/**
 * Provider for external data/services
 */
export interface Provider {
  /** Provider name */
  name: string;

  /** Description of the provider */
  description?: string;

  /** Whether the provider is dynamic */
  dynamic?: boolean;

  /** Position of the provider in the provider list, positive or negative */
  position?: number;

  /**
   * Whether the provider is private
   *
   * Private providers are not displayed in the regular provider list, they have to be called explicitly
   */
  private?: boolean;

  /** Data retrieval function */
  get: (runtime: IAgentRuntime, message: Memory, state: State) => Promise<ProviderResult>;
}

/**
 * Result returned by an action after execution
 * Used for action chaining and state management
 */
export interface ActionResult {
  /** Optional text description of the result */
  text?: string;

  /** Values to merge into the state */
  values?: Record<string, any>;

  /** Data payload containing action-specific results */
  data?: Record<string, any>;

  /** Whether the action succeeded - defaults to true */
  success: boolean;

  /** Error information if the action failed */
  error?: string | Error;
}

/**
 * Context provided to actions during execution
 * Allows actions to access previous results and update state
 */
export interface ActionContext {
  /** Results from previously executed actions in this run */
  previousResults: ActionResult[];

  /** Get a specific previous result by action name */
  getPreviousResult?: (actionName: string) => ActionResult | undefined;
}

/**
 * Helper function to create ActionResult with proper defaults
 */
export function createActionResult(partial: Partial<ActionResult> = {}): ActionResult {
  return {
    success: true, // Default to success
    ...partial
  };
}<|MERGE_RESOLUTION|>--- conflicted
+++ resolved
@@ -29,11 +29,7 @@
   options?: { [key: string]: unknown },
   callback?: HandlerCallback,
   responses?: Memory[]
-<<<<<<< HEAD
 ) => Promise<ActionResult | void | undefined>;
-=======
-) => Promise<ActionResult | void>;
->>>>>>> 5ff3dc52
 
 /**
  * Validator function type for actions/evaluators
