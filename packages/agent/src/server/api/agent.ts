--- conflicted
+++ resolved
@@ -619,101 +619,6 @@
         }
     });
 
-<<<<<<< HEAD
-   
-
-    
-=======
-    router.post('/:agentId/start', async (req, res) => {
-        const agentId = req.params.agentId;
-
-        const validAgentId = validateUuid(agentId);
-    
-        if (!validAgentId) {
-            const errorMessage = "Invalid agent ID format";
-            logger.error(`[AGENT START] ${errorMessage}`);
-            throw new Error(errorMessage);
-        }
-
-        if (!server?.database) {
-            const errorMessage = "Failed to find server database";
-            logger.error(`[AGENT START] ${errorMessage}`);
-            throw new Error(errorMessage);
-        }
-
-        try {
-            const agentData = await server.database.getAgent(validAgentId);
-
-            if (!agentData) {
-                const errorMessage = "No valid agent or character information provided";
-                logger.error(`[AGENT START] ${errorMessage}`);
-                throw new Error(errorMessage);
-            }
-            
-            logger.info(`[AGENT START] Starting agent for character: ${agentData.name}`);
-            const agent = await server?.startAgent(agentData);
-            logger.success(`[AGENT START] Agent started successfully: ${agentData.name} (${agentData.id})`);
-
-            res.json({
-                id: agent.agentId,
-                character: agent.character,
-            });
-            logger.debug(`[AGENT START] Successfully returned agent data for: ${agentData.name}`);
-        } catch (e) {
-            logger.error(`[AGENT START] Error starting agent: ${e}`);
-            res.status(400).json({
-                error: e.message,
-            });
-            return;
-        }
-    });
-
-    router.post('/:agentId/stop', (req, res) => {
-        const agentId = req.params.agentId;
-        const validAgentId = validateUuid(agentId);
-    
-        if (!validAgentId) {
-            const errorMessage = "Invalid agent ID format";
-            logger.error(`[AGENT STOP] ${errorMessage}`);
-            throw new Error(errorMessage);
-        }
-
-        const agentRuntime = server.agents.get(validAgentId);
-
-        if (!agentRuntime) {
-            const errorMessage = "Failed to find agent runtime";
-            logger.error(`[AGENT STOP] ${errorMessage}`);
-            throw new Error(errorMessage);
-        }
-
-        const response = server.stopAgent(agentRuntime);
-        logger.success(`[AGENT STOP] Agent stoped successfully)`);
-        res.json(response);
-    });
-
-    router.post('/:agentId/status', async (req, res) => {
-        const agentId = validateUuid(req.params.agentId);
-        if (!agentId) {
-            logger.warn("[AGENT STATUS] Invalid agent ID format");
-            return;
-        }
-        const { status } = req.body;
-
-        // check if status is valid
-        if (status !== "active" && status !== "inactive") {
-            logger.warn("[AGENT STATUS] Invalid status provided");
-            res.status(400).json({ error: 'Invalid request' });
-            return;
-        }
-        try {
-            await db.toggleAgent(agentId, status === "active");
-            res.status(200).json({ success: true });
-        } catch (error) {
-            logger.error("[AGENT STATUS] Error toggling agent:", error);
-            res.status(500).json({ error: 'Error toggling agent' });
-        }
-    });
->>>>>>> 612517c8
 
     // Speech-related endpoints
     router.post('/:agentId/speech/generate', async (req, res) => {
