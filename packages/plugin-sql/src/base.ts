import {
  type Agent,
  type Component,
  DatabaseAdapter,
  type Entity,
  type Memory,
  type MemoryMetadata,
  type Participant,
  type Relationship,
  type Room,
  type Task,
  type UUID,
  type World,
  type Log,
  logger,
  stringToUuid,
  TaskMetadata,
  ChannelType,
  RoomMetadata,
} from '@elizaos/core';
import { and, cosineDistance, count, desc, eq, gte, inArray, lte, or, sql, not } from 'drizzle-orm';
import { v4 } from 'uuid';
import { DIMENSION_MAP, type EmbeddingDimensionColumn } from './schema/embedding';
import {
  agentTable,
  cacheTable,
  componentTable,
  embeddingTable,
  entityTable,
  logTable,
  memoryTable,
  participantTable,
  relationshipTable,
  roomTable,
  taskTable,
  worldTable,
} from './schema/index';
import type { DrizzleDatabase } from './types';

// Define the metadata type inline since we can't import it
/**
 * Represents metadata information about memory.
 * @typedef {Object} MemoryMetadata
 * @property {string} type - The type of memory.
 * @property {string} [source] - The source of the memory.
 * @property {UUID} [sourceId] - The ID of the source.
 * @property {string} [scope] - The scope of the memory.
 * @property {number} [timestamp] - The timestamp of the memory.
 * @property {string[]} [tags] - The tags associated with the memory.
 * @property {UUID} [documentId] - The ID of the document associated with the memory.
 * @property {number} [position] - The position of the memory.
 */

/**
 * Abstract class representing a base Drizzle adapter for working with databases.
 * This adapter provides a comprehensive set of methods for interacting with a database
 * using Drizzle ORM. It implements the DatabaseAdapter interface and handles operations
 * for various entity types including agents, entities, components, memories, rooms,
 * participants, relationships, tasks, and more.
 *
 * The adapter includes built-in retry logic for database operations, embedding dimension
 * management, and transaction support. Concrete implementations must provide the
 * withDatabase method to execute operations against their specific database.
 *
 * @template TDrizzleDatabase - The type of Drizzle operations supported by the adapter.
 */
export abstract class BaseDrizzleAdapter<
  TDrizzleDatabase extends DrizzleDatabase,
> extends DatabaseAdapter<TDrizzleDatabase> {
  protected readonly maxRetries: number = 3;
  protected readonly baseDelay: number = 1000;
  protected readonly maxDelay: number = 10000;
  protected readonly jitterMax: number = 1000;
  protected embeddingDimension: EmbeddingDimensionColumn = DIMENSION_MAP[384];

  protected abstract withDatabase<T>(operation: () => Promise<T>): Promise<T>;
  public abstract init(): Promise<void>;
  public abstract close(): Promise<void>;

  protected agentId: UUID;

  /**
   * Constructor for creating a new instance of Agent with the specified agentId.
   *
   * @param {UUID} agentId - The unique identifier for the agent.
   */
  constructor(agentId: UUID) {
    super();
    this.agentId = agentId;
  }

  /**
   * Executes the given operation with retry logic.
   * @template T
   * @param {() => Promise<T>} operation - The operation to be executed.
   * @returns {Promise<T>} A promise that resolves with the result of the operation.
   */
  protected async withRetry<T>(operation: () => Promise<T>): Promise<T> {
    let lastError: Error = new Error('Unknown error');

    for (let attempt = 1; attempt <= this.maxRetries; attempt++) {
      try {
        return await operation();
      } catch (error) {
        lastError = error as Error;

        if (attempt < this.maxRetries) {
          const backoffDelay = Math.min(this.baseDelay * 2 ** (attempt - 1), this.maxDelay);

          const jitter = Math.random() * this.jitterMax;
          const delay = backoffDelay + jitter;

          logger.warn(`Database operation failed (attempt ${attempt}/${this.maxRetries}):`, {
            error: error instanceof Error ? error.message : String(error),
            nextRetryIn: `${(delay / 1000).toFixed(1)}s`,
          });

          await new Promise((resolve) => setTimeout(resolve, delay));
        } else {
          logger.error('Max retry attempts reached:', {
            error: error instanceof Error ? error.message : String(error),
            totalAttempts: attempt,
          });
          throw error instanceof Error ? error : new Error(String(error));
        }
      }
    }

    throw lastError;
  }

  /**
   * Asynchronously ensures that an agent exists by checking if an agent with the same name already exists in the system.
   * If the agent does not exist, it will be created with the provided data.
   *
   * @param {Partial<Agent>} agent - The partial data of the agent to ensure its existence.
   * @returns {Promise<void>} - A promise that resolves when the agent is successfully ensured.
   * @throws {Error} - If the agent name is not provided or if there is an issue creating the agent.
   */
  async ensureAgentExists(agent: Partial<Agent>): Promise<Agent> {
    if (!agent.name) {
      throw new Error('Agent name is required');
    }

    const agents = await this.getAgents();

    const existingAgentId = agents.find((a) => a.name === agent.name)?.id;

    if (existingAgentId) {
      const existingAgent = (await this.getAgent(existingAgentId)) as Agent;
      return existingAgent;
    }

    const newAgent: Agent = {
      ...agent,
      id: stringToUuid(agent.name),
    } as Agent;

    await this.createAgent(newAgent);

    return newAgent;
  }

  /**
   * Asynchronously ensures that the given embedding dimension is valid for the agent.
   *
   * @param {number} dimension - The dimension to ensure for the embedding.
   * @returns {Promise<void>} - Resolves once the embedding dimension is ensured.
   */
  async ensureEmbeddingDimension(dimension: number) {
    return this.withDatabase(async () => {
      const existingMemory = await this.db
        .select({
          embedding: embeddingTable,
        })
        .from(memoryTable)
        .innerJoin(embeddingTable, eq(embeddingTable.memoryId, memoryTable.id))
        .where(eq(memoryTable.agentId, this.agentId))
        .limit(1);

      if (existingMemory.length > 0) {
        const usedDimension = Object.entries(DIMENSION_MAP).find(
          ([_, colName]) => existingMemory[0].embedding[colName] !== null
        );
        // We don't actually need to use usedDimension for now, but it's good to know it's there.
      }

      this.embeddingDimension = DIMENSION_MAP[dimension];
    });
  }

  /**
   * Asynchronously retrieves an agent by their ID from the database.
   * @param {UUID} agentId - The ID of the agent to retrieve.
   * @returns {Promise<Agent | null>} A promise that resolves to the retrieved agent or null if not found.
   */
  async getAgent(agentId: UUID): Promise<Agent | null> {
    return this.withDatabase(async () => {
      const rows = await this.db
        .select()
        .from(agentTable)
        .where(eq(agentTable.id, agentId))
        .limit(1);

      if (rows.length === 0) return null;

      const row = rows[0];
      return {
        ...row,
        username: row.username || '',
        id: row.id as UUID,
        system: !row.system ? undefined : row.system,
        bio: !row.bio ? '' : row.bio,
      };
    });
  }

  /**
   * Asynchronously retrieves a list of agents from the database.
   *
   * @returns {Promise<Partial<Agent>[]>} A Promise that resolves to an array of Agent objects.
   */
  async getAgents(): Promise<Partial<Agent>[]> {
    return this.withDatabase(async () => {
      const rows = await this.db
        .select({
          id: agentTable.id,
          name: agentTable.name,
          bio: agentTable.bio,
        })
        .from(agentTable);
      return rows.map((row) => ({
        ...row,
        id: row.id as UUID,
        bio: row.bio === null ? '' : row.bio,
      }));
    });
  }
  /**
   * Asynchronously creates a new agent record in the database.
   *
   * @param {Partial<Agent>} agent The agent object to be created.
   * @returns {Promise<boolean>} A promise that resolves to a boolean indicating the success of the operation.
   */
  async createAgent(agent: Agent): Promise<boolean> {
    return this.withDatabase(async () => {
      try {
        await this.db.transaction(async (tx) => {
          await tx.insert(agentTable).values({
            ...agent,
          });
        });

        logger.debug('Agent created successfully:', {
          agentId: agent.id,
        });
        return true;
      } catch (error) {
        logger.error('Error creating agent:', {
          error: error instanceof Error ? error.message : String(error),
          agentId: agent.id,
          agent,
        });
        return false;
      }
    });
  }

  /**
   * Updates an agent in the database with the provided agent ID and data.
   * @param {UUID} agentId - The unique identifier of the agent to update.
   * @param {Partial<Agent>} agent - The partial agent object containing the fields to update.
   * @returns {Promise<boolean>} - A boolean indicating if the agent was successfully updated.
   */
  async updateAgent(agentId: UUID, agent: Partial<Agent>): Promise<boolean> {
    return this.withDatabase(async () => {
      try {
        if (!agentId) {
          throw new Error('Agent ID is required for update');
        }

        await this.db.transaction(async (tx) => {
          // Handle settings update if present
          if (agent?.settings) {
            agent.settings = await this.mergeAgentSettings(tx, agentId, agent.settings);
          }

          await tx
            .update(agentTable)
            .set({
              ...agent,
              updatedAt: Date.now(),
            })
            .where(eq(agentTable.id, agentId));
        });

        logger.debug('Agent updated successfully:', {
          agentId,
        });
        return true;
      } catch (error) {
        logger.error('Error updating agent:', {
          error: error instanceof Error ? error.message : String(error),
          agentId,
          agent,
        });
        return false;
      }
    });
  }

  /**
   * Merges updated agent settings with existing settings in the database,
   * with special handling for nested objects like secrets.
   * @param tx - The database transaction
   * @param agentId - The ID of the agent
   * @param updatedSettings - The settings object with updates
   * @returns The merged settings object
   * @private
   */
  private async mergeAgentSettings(
    tx: TDrizzleDatabase,
    agentId: UUID,
    updatedSettings: any
  ): Promise<any> {
    // First get the current agent data
    const currentAgent = await tx
      .select({ settings: agentTable.settings })
      .from(agentTable)
      .where(eq(agentTable.id, agentId))
      .limit(1);

    const currentSettings =
      currentAgent.length > 0 && currentAgent[0].settings ? currentAgent[0].settings : {};

    const deepMerge = (target: any, source: any): any => {
      // If source is explicitly null, it means the intention is to set this entire branch to null (or delete if top-level handled by caller).
      // For recursive calls, if a sub-object in source is null, it effectively means "remove this sub-object from target".
      // However, our primary deletion signal is a *property value* being null within an object.
      if (source === null) {
        // If the entire source for a given key is null, we treat it as "delete this key from target"
        // by returning undefined, which the caller can use to delete the key.
        return undefined;
      }

      // If source is an array or a primitive, it replaces the target value.
      if (Array.isArray(source) || typeof source !== 'object') {
        return source;
      }

      // Initialize output. If target is not an object, start with an empty one to merge source into.
      const output =
        typeof target === 'object' && target !== null && !Array.isArray(target)
          ? { ...target }
          : {};

      let isEmpty = true; // Flag to track if the resulting object is empty
      for (const key of Object.keys(source)) {
        // Iterate over source keys
        const sourceValue = source[key];

        if (sourceValue === null) {
          // If a value in source is null, delete the corresponding key from output.
          delete output[key];
        } else if (typeof sourceValue === 'object' && !Array.isArray(sourceValue)) {
          // If value is an object, recurse.
          const nestedMergeResult = deepMerge(output[key], sourceValue);
          if (nestedMergeResult === undefined) {
            // If recursive merge resulted in undefined (meaning the nested object should be deleted)
            delete output[key];
          } else {
            output[key] = nestedMergeResult;
            isEmpty = false; // The object is not empty if it has a nested object
          }
        } else {
          // Primitive or array value from source, assign it.
          output[key] = sourceValue;
          isEmpty = false; // The object is not empty
        }
      }

      // After processing all keys from source, check if output became empty.
      // An object is empty if all its keys were deleted or resulted in undefined.
      // This is a more direct check than iterating 'output' after building it.
      if (Object.keys(output).length === 0) {
        // If the source itself was not an explicitly empty object,
        // and the merge resulted in an empty object, signal deletion.
        if (!(typeof source === 'object' && source !== null && Object.keys(source).length === 0)) {
          return undefined; // Signal to delete this (parent) key if it became empty.
        }
      }

      return output;
    }; // End of deepMerge

    const finalSettings = deepMerge(currentSettings, updatedSettings);
    // If the entire settings object becomes undefined (e.g. all keys removed),
    // return an empty object instead of undefined/null to keep the settings field present.
    return finalSettings === undefined ? {} : finalSettings;
  }

  /**
   * Asynchronously deletes an agent with the specified UUID and all related entries.
   *
   * @param {UUID} agentId - The UUID of the agent to be deleted.
   * @returns {Promise<boolean>} - A boolean indicating if the deletion was successful.
   */
  async deleteAgent(agentId: UUID): Promise<boolean> {
    logger.debug(`[DB] Starting deletion of agent with ID: ${agentId}`);

    return this.withDatabase(async () => {
      try {
        logger.debug(`[DB] Beginning database transaction for deleting agent: ${agentId}`);

        // Use a transaction with timeout
        const deletePromise = new Promise<boolean>((resolve, reject) => {
          const timeoutId = setTimeout(() => {
            logger.error(`[DB] Transaction timeout reached for agent deletion: ${agentId}`);
            reject(new Error('Database transaction timeout'));
          }, 30000);

          this.db
            .transaction(async (tx: DrizzleDatabase) => {
              try {
                // Step 1: Find all entities belonging to this agent
                logger.debug(`[DB] Fetching entities for agent: ${agentId}`);
                const entities = await tx
                  .select({ entityId: entityTable.id })
                  .from(entityTable)
                  .where(eq(entityTable.agentId, agentId));

                const entityIds = entities.map((e) => e.entityId);
                logger.debug(
                  `[DB] Found ${entityIds.length} entities to delete for agent ${agentId}`
                );

                // Step 2: Find all rooms for this agent
                logger.debug(`[DB] Fetching rooms for agent: ${agentId}`);
                const rooms = await tx
                  .select({ roomId: roomTable.id })
                  .from(roomTable)
                  .where(eq(roomTable.agentId, agentId));

                const roomIds = rooms.map((r) => r.roomId);
                logger.debug(`[DB] Found ${roomIds.length} rooms for agent ${agentId}`);

                // Delete logs first directly, addressing the foreign key constraint
                logger.debug(
                  `[DB] Explicitly deleting ALL logs with matching entityIds and roomIds`
                );

                // Delete logs by entity IDs
                if (entityIds.length > 0) {
                  logger.debug(`[DB] Deleting logs for ${entityIds.length} entities (first batch)`);
                  // Break into smaller batches if there are many entities
                  const BATCH_SIZE = 50;
                  for (let i = 0; i < entityIds.length; i += BATCH_SIZE) {
                    const batch = entityIds.slice(i, i + BATCH_SIZE);
                    logger.debug(
                      `[DB] Processing entity logs batch ${i / BATCH_SIZE + 1} with ${batch.length} entities`
                    );
                    await tx.delete(logTable).where(inArray(logTable.entityId, batch));
                  }
                  logger.debug(`[DB] Entity logs deletion completed successfully`);
                }

                // Delete logs by room IDs
                if (roomIds.length > 0) {
                  logger.debug(`[DB] Deleting logs for ${roomIds.length} rooms (first batch)`);
                  // Break into smaller batches if there are many rooms
                  const BATCH_SIZE = 50;
                  for (let i = 0; i < roomIds.length; i += BATCH_SIZE) {
                    const batch = roomIds.slice(i, i + BATCH_SIZE);
                    logger.debug(
                      `[DB] Processing room logs batch ${i / BATCH_SIZE + 1} with ${batch.length} rooms`
                    );
                    await tx.delete(logTable).where(inArray(logTable.roomId, batch));
                  }
                  logger.debug(`[DB] Room logs deletion completed successfully`);
                }

                // Step 3: Find memories that belong to entities
                let memoryIds: UUID[] = [];
                if (entityIds.length > 0) {
                  logger.debug(`[DB] Finding memories belonging to entities`);
                  const memories = await tx
                    .select({ id: memoryTable.id })
                    .from(memoryTable)
                    .where(inArray(memoryTable.entityId, entityIds));

                  memoryIds = memories.map((m) => m.id as UUID);
                  logger.debug(`[DB] Found ${memoryIds.length} memories belonging to entities`);
                }

                // Step 4: Find memories that belong to the agent
                logger.debug(`[DB] Finding memories belonging to agent directly`);
                const agentMemories = await tx
                  .select({ id: memoryTable.id })
                  .from(memoryTable)
                  .where(eq(memoryTable.agentId, agentId));

                memoryIds = [...memoryIds, ...agentMemories.map((m) => m.id as UUID)];
                logger.debug(`[DB] Found total of ${memoryIds.length} memories to delete`);

                // Step 5: Find memories that belong to the rooms
                if (roomIds.length > 0) {
                  logger.debug(`[DB] Finding memories belonging to rooms`);
                  const roomMemories = await tx
                    .select({ id: memoryTable.id })
                    .from(memoryTable)
                    .where(inArray(memoryTable.roomId, roomIds));

                  memoryIds = [...memoryIds, ...roomMemories.map((m) => m.id as UUID)];
                  logger.debug(`[DB] Updated total to ${memoryIds.length} memories to delete`);
                }

                // Step 6: Delete embeddings for memories
                if (memoryIds.length > 0) {
                  logger.debug(`[DB] Deleting embeddings for ${memoryIds.length} memories`);
                  // Delete in smaller batches if there are many memories
                  const BATCH_SIZE = 100;
                  for (let i = 0; i < memoryIds.length; i += BATCH_SIZE) {
                    const batch = memoryIds.slice(i, i + BATCH_SIZE);
                    await tx.delete(embeddingTable).where(inArray(embeddingTable.memoryId, batch));
                  }
                  logger.debug(`[DB] Embeddings deleted successfully`);
                }

                // Step 7: Delete memories
                if (memoryIds.length > 0) {
                  logger.debug(`[DB] Deleting ${memoryIds.length} memories`);
                  // Delete in smaller batches if there are many memories
                  const BATCH_SIZE = 100;
                  for (let i = 0; i < memoryIds.length; i += BATCH_SIZE) {
                    const batch = memoryIds.slice(i, i + BATCH_SIZE);
                    await tx.delete(memoryTable).where(inArray(memoryTable.id, batch));
                  }
                  logger.debug(`[DB] Memories deleted successfully`);
                }

                // Step 8: Delete components for entities
                if (entityIds.length > 0) {
                  logger.debug(`[DB] Deleting components for entities`);
                  await tx
                    .delete(componentTable)
                    .where(inArray(componentTable.entityId, entityIds));
                  logger.debug(`[DB] Components deleted successfully`);
                }

                // Step 9: Delete source entity references in components
                if (entityIds.length > 0) {
                  logger.debug(`[DB] Deleting source entity references in components`);
                  await tx
                    .delete(componentTable)
                    .where(inArray(componentTable.sourceEntityId, entityIds));
                  logger.debug(`[DB] Source entity references deleted successfully`);
                }

                // Step 10: Delete participations for rooms
                if (roomIds.length > 0) {
                  logger.debug(`[DB] Deleting participations for rooms`);
                  await tx
                    .delete(participantTable)
                    .where(inArray(participantTable.roomId, roomIds));
                  logger.debug(`[DB] Participations deleted for rooms`);
                }

                // Step 11: Delete agent-related participations
                logger.debug(`[DB] Deleting agent participations`);
                await tx.delete(participantTable).where(eq(participantTable.agentId, agentId));
                logger.debug(`[DB] Agent participations deleted`);

                // Step 12: Delete rooms
                if (roomIds.length > 0) {
                  logger.debug(`[DB] Deleting rooms`);
                  await tx.delete(roomTable).where(inArray(roomTable.id, roomIds));
                  logger.debug(`[DB] Rooms deleted successfully`);
                }

                // Step 13: Delete cache entries
                logger.debug(`[DB] Deleting cache entries`);
                await tx.delete(cacheTable).where(eq(cacheTable.agentId, agentId));
                logger.debug(`[DB] Cache entries deleted successfully`);

                // Step 14: Delete relationships
                logger.debug(`[DB] Deleting relationships`);
                // First delete where source entity is from this agent
                if (entityIds.length > 0) {
                  await tx
                    .delete(relationshipTable)
                    .where(inArray(relationshipTable.sourceEntityId, entityIds));
                  // Then delete where target entity is from this agent
                  await tx
                    .delete(relationshipTable)
                    .where(inArray(relationshipTable.targetEntityId, entityIds));
                }
                // Finally, delete by agent ID
                await tx.delete(relationshipTable).where(eq(relationshipTable.agentId, agentId));
                logger.debug(`[DB] Relationships deleted successfully`);

                // Step 15: Delete entities
                if (entityIds.length > 0) {
                  logger.debug(`[DB] Deleting entities`);
                  await tx.delete(entityTable).where(eq(entityTable.agentId, agentId));
                  logger.debug(`[DB] Entities deleted successfully`);
                }

                // Step 16: Handle world references
                logger.debug(`[DB] Checking for world references`);
                const worlds = await tx
                  .select({ id: worldTable.id })
                  .from(worldTable)
                  .where(eq(worldTable.agentId, agentId));

                if (worlds.length > 0) {
                  const worldIds = worlds.map((w) => w.id);
                  logger.debug(`[DB] Found ${worldIds.length} worlds to delete`);

                  // Step 17: Delete worlds
                  await tx.delete(worldTable).where(inArray(worldTable.id, worldIds));
                  logger.debug(`[DB] Worlds deleted successfully`);
                } else {
                  logger.debug(`[DB] No worlds found for this agent`);
                }

                // Step 18: Finally, delete the agent
                logger.debug(`[DB] Deleting agent ${agentId}`);
                await tx.delete(agentTable).where(eq(agentTable.id, agentId));
                logger.debug(`[DB] Agent deleted successfully`);

                resolve(true);
              } catch (error) {
                logger.error(`[DB] Error in transaction:`, error);
                reject(error);
              }
            })
            .catch((transactionError) => {
              clearTimeout(timeoutId);
              reject(transactionError);
            });
        });

        await deletePromise;
        logger.success(`[DB] Agent ${agentId} successfully deleted`);
        return true;
      } catch (error) {
        logger.error(`[DB] Error in database transaction for agent deletion ${agentId}:`, error);
        if (error instanceof Error) {
          logger.error(`[DB] Error name: ${error.name}, message: ${error.message}`);
          logger.error(`[DB] Error stack: ${error.stack}`);
        }
        throw error;
      }
    });
  }

  /**
   * Count all agents in the database
   * Used primarily for maintenance and cleanup operations
   */
  /**
   * Asynchronously counts the number of agents in the database.
   * @returns {Promise<number>} A Promise that resolves to the number of agents in the database.
   */
  async countAgents(): Promise<number> {
    return this.withDatabase(async () => {
      try {
        const result = await this.db.select({ count: count() }).from(agentTable);

        return result[0]?.count || 0;
      } catch (error) {
        logger.error('Error counting agents:', {
          error: error instanceof Error ? error.message : String(error),
        });
        return 0;
      }
    });
  }

  /**
   * Clean up the agents table by removing all agents
   * This is used during server startup to ensure no orphaned agents exist
   * from previous crashes or improper shutdowns
   */
  async cleanupAgents(): Promise<void> {
    return this.withDatabase(async () => {
      try {
        await this.db.delete(agentTable);
        logger.success('Successfully cleaned up agent table');
      } catch (error) {
        logger.error('Error cleaning up agent table:', {
          error: error instanceof Error ? error.message : String(error),
        });
        throw error;
      }
    });
  }

  /**
   * Asynchronously retrieves an entity and its components by entity IDs.
   * @param {UUID[]} entityIds - The unique identifiers of the entities to retrieve.
   * @returns {Promise<Entity[] | null>} A Promise that resolves to the entity with its components if found, null otherwise.
   */
  async getEntityByIds(entityIds: UUID[]): Promise<Entity[] | null> {
    return this.withDatabase(async () => {
      const result = await this.db
        .select({
          entity: entityTable,
          components: componentTable,
        })
        .from(entityTable)
        .leftJoin(componentTable, eq(componentTable.entityId, entityTable.id))
        .where(inArray(entityTable.id, entityIds));

      if (result.length === 0) return null;

      // Group components by entity
      const entities: Record<UUID, Entity> = {};
      const entityComponents: Record<UUID, Entity['components']> = {};
      for (const e of result) {
        const key = e.entity.id;
        entities[key] = e.entity;
        if (entityComponents[key] === undefined) entityComponents[key] = [];
<<<<<<< HEAD
        if (e.components?.length) {
          entityComponents[key] = [...entityComponents[key], ...e.components];
=======
        if (e.components) {
          // Handle both single component and array of components
          const componentsArray = Array.isArray(e.components) ? e.components : [e.components];
          entityComponents[key] = [...entityComponents[key], ...componentsArray];
>>>>>>> 874ca657
        }
      }
      for (const k of Object.keys(entityComponents)) {
        entities[k].components = entityComponents[k];
      }

      return Object.values(entities);
    });
  }

  /**
   * Asynchronously retrieves all entities for a given room, optionally including their components.
   * @param {UUID} roomId - The unique identifier of the room to get entities for
   * @param {boolean} [includeComponents] - Whether to include component data for each entity
   * @returns {Promise<Entity[]>} A Promise that resolves to an array of entities in the room
   */
  async getEntitiesForRoom(roomId: UUID, includeComponents?: boolean): Promise<Entity[]> {
    return this.withDatabase(async () => {
      const query = this.db
        .select({
          entity: entityTable,
          ...(includeComponents && { components: componentTable }),
        })
        .from(participantTable)
        .leftJoin(
          entityTable,
          and(eq(participantTable.entityId, entityTable.id), eq(entityTable.agentId, this.agentId))
        );

      if (includeComponents) {
        query.leftJoin(componentTable, eq(componentTable.entityId, entityTable.id));
      }

      const result = await query.where(eq(participantTable.roomId, roomId));

      // Group components by entity if includeComponents is true
      const entitiesByIdMap = new Map<UUID, Entity>();

      for (const row of result) {
        if (!row.entity) continue;

        const entityId = row.entity.id as UUID;
        if (!entitiesByIdMap.has(entityId)) {
          const entity: Entity = {
            ...row.entity,
            id: entityId,
            agentId: row.entity.agentId as UUID,
            metadata: row.entity.metadata as { [key: string]: any },
            components: includeComponents ? [] : undefined,
          };
          entitiesByIdMap.set(entityId, entity);
        }

        if (includeComponents && row.components) {
          const entity = entitiesByIdMap.get(entityId);
          if (entity) {
            if (!entity.components) {
              entity.components = [];
            }
            entity.components.push(row.components);
          }
        }
      }

      return Array.from(entitiesByIdMap.values());
    });
  }

  /**
   * Asynchronously creates new entities in the database.
   * @param {Entity[]} entities - The entity objects to be created.
   * @returns {Promise<boolean>} A Promise that resolves to a boolean indicating the success of the operation.
   */
  async createEntities(entities: Entity[]): Promise<boolean> {
    return this.withDatabase(async () => {
      try {
        return await this.db.transaction(async (tx) => {
          await tx.insert(entityTable).values(entities);

          logger.debug(entities.length, 'Entities created successfully');

          return true;
        });
      } catch (error) {
        logger.error('Error creating entity:', {
          error: error instanceof Error ? error.message : String(error),
          entityId: entities[0].id,
          name: entities[0].metadata?.name,
        });
        // trace the error
        logger.trace(error);
        return false;
      }
    });
  }

  /**
   * Asynchronously ensures an entity exists, creating it if it doesn't
   * @param entity The entity to ensure exists
   * @returns Promise resolving to boolean indicating success
   */
  protected async ensureEntityExists(entity: Entity): Promise<boolean> {
    if (!entity.id) {
      logger.error('Entity ID is required for ensureEntityExists');
      return false;
    }

    try {
      const existingEntities = await this.getEntityByIds([entity.id]);

      if (!existingEntities || !existingEntities.length) {
        return await this.createEntities([entity]);
      }

      return true;
    } catch (error) {
      logger.error('Error ensuring entity exists:', {
        error: error instanceof Error ? error.message : String(error),
        entityId: entity.id,
      });
      return false;
    }
  }

  /**
   * Asynchronously updates an entity in the database.
   * @param {Entity} entity - The entity object to be updated.
   * @returns {Promise<void>} A Promise that resolves when the entity is updated.
   */
  async updateEntity(entity: Entity): Promise<void> {
    return this.withDatabase(async () => {
      await this.db
        .update(entityTable)
        .set(entity)
        .where(and(eq(entityTable.id, entity.id as UUID), eq(entityTable.agentId, entity.agentId)));
    });
  }

  async getComponent(
    entityId: UUID,
    type: string,
    worldId?: UUID,
    sourceEntityId?: UUID
  ): Promise<Component | null> {
    return this.withDatabase(async () => {
      const conditions = [eq(componentTable.entityId, entityId), eq(componentTable.type, type)];

      if (worldId) {
        conditions.push(eq(componentTable.worldId, worldId));
      }

      if (sourceEntityId) {
        conditions.push(eq(componentTable.sourceEntityId, sourceEntityId));
      }

      const result = await this.db
        .select()
        .from(componentTable)
        .where(and(...conditions));

      if (result.length === 0) return null;

      const component = result[0];

      return {
        ...component,
        id: component.id as UUID,
        entityId: component.entityId as UUID,
        agentId: component.agentId as UUID,
        roomId: component.roomId as UUID,
        worldId: (component.worldId ?? '') as UUID,
        sourceEntityId: (component.sourceEntityId ?? '') as UUID,
        data: component.data as { [key: string]: any },
      };
    });
  }

  /**
   * Asynchronously retrieves all components for a given entity, optionally filtered by world and source entity.
   * @param {UUID} entityId - The unique identifier of the entity to retrieve components for
   * @param {UUID} [worldId] - Optional world ID to filter components by
   * @param {UUID} [sourceEntityId] - Optional source entity ID to filter components by
   * @returns {Promise<Component[]>} A Promise that resolves to an array of components
   */
  async getComponents(entityId: UUID, worldId?: UUID, sourceEntityId?: UUID): Promise<Component[]> {
    return this.withDatabase(async () => {
      const conditions = [eq(componentTable.entityId, entityId)];

      if (worldId) {
        conditions.push(eq(componentTable.worldId, worldId));
      }

      if (sourceEntityId) {
        conditions.push(eq(componentTable.sourceEntityId, sourceEntityId));
      }

      const result = await this.db
        .select({
          id: componentTable.id,
          entityId: componentTable.entityId,
          type: componentTable.type,
          data: componentTable.data,
          worldId: componentTable.worldId,
          agentId: componentTable.agentId,
          roomId: componentTable.roomId,
          sourceEntityId: componentTable.sourceEntityId,
          createdAt: componentTable.createdAt,
        })
        .from(componentTable)
        .where(and(...conditions));

      if (result.length === 0) return [];

      const components = result.map((component) => ({
        ...component,
        id: component.id as UUID,
        entityId: component.entityId as UUID,
        agentId: component.agentId as UUID,
        roomId: component.roomId as UUID,
        worldId: (component.worldId ?? '') as UUID,
        sourceEntityId: (component.sourceEntityId ?? '') as UUID,
        data: component.data as { [key: string]: any },
      }));

      return components;
    });
  }

  /**
   * Asynchronously creates a new component in the database.
   * @param {Component} component - The component object to be created.
   * @returns {Promise<boolean>} A Promise that resolves to a boolean indicating the success of the operation.
   */
  async createComponent(component: Component): Promise<boolean> {
    return this.withDatabase(async () => {
      await this.db.insert(componentTable).values(component);
      return true;
    });
  }

  /**
   * Asynchronously updates an existing component in the database.
   * @param {Component} component - The component object to be updated.
   * @returns {Promise<void>} A Promise that resolves when the component is updated.
   */
  async updateComponent(component: Component): Promise<void> {
    return this.withDatabase(async () => {
      await this.db
        .update(componentTable)
        .set(component)
        .where(eq(componentTable.id, component.id));
    });
  }

  /**
   * Asynchronously deletes a component from the database.
   * @param {UUID} componentId - The unique identifier of the component to delete.
   * @returns {Promise<void>} A Promise that resolves when the component is deleted.
   */
  async deleteComponent(componentId: UUID): Promise<void> {
    return this.withDatabase(async () => {
      await this.db.delete(componentTable).where(eq(componentTable.id, componentId));
    });
  }

  /**
   * Asynchronously retrieves memories from the database based on the provided parameters.
   * @param {Object} params - The parameters for retrieving memories.
   * @param {UUID} params.roomId - The ID of the room to retrieve memories for.
   * @param {number} [params.count] - The maximum number of memories to retrieve.
   * @param {boolean} [params.unique] - Whether to retrieve unique memories only.
   * @param {string} [params.tableName] - The name of the table to retrieve memories from.
   * @param {number} [params.start] - The start date to retrieve memories from.
   * @param {number} [params.end] - The end date to retrieve memories from.
   * @returns {Promise<Memory[]>} A Promise that resolves to an array of memories.
   */
  async getMemories(params: {
    entityId?: UUID;
    agentId?: UUID;
    count?: number;
    unique?: boolean;
    tableName: string;
    start?: number;
    end?: number;
    roomId?: UUID;
    worldId?: UUID;
  }): Promise<Memory[]> {
    const { entityId, agentId, roomId, worldId, tableName, count, unique, start, end } = params;

    if (!tableName) throw new Error('tableName is required');
    // Allow filtering by any combination now
    // if (!roomId && !entityId && !agentId && !worldId)
    //   throw new Error('roomId, entityId, agentId, or worldId is required');

    return this.withDatabase(async () => {
      const conditions = [eq(memoryTable.type, tableName)];

      if (start) {
        conditions.push(gte(memoryTable.createdAt, start));
      }

      if (entityId) {
        conditions.push(eq(memoryTable.entityId, entityId));
      }

      if (roomId) {
        conditions.push(eq(memoryTable.roomId, roomId));
      }

      // Add worldId condition
      if (worldId) {
        conditions.push(eq(memoryTable.worldId, worldId));
      }

      if (end) {
        conditions.push(lte(memoryTable.createdAt, end));
      }

      if (unique) {
        conditions.push(eq(memoryTable.unique, true));
      }

      if (agentId) {
        conditions.push(eq(memoryTable.agentId, agentId));
      }

      const query = this.db
        .select({
          memory: {
            id: memoryTable.id,
            type: memoryTable.type,
            createdAt: memoryTable.createdAt,
            content: memoryTable.content,
            entityId: memoryTable.entityId,
            agentId: memoryTable.agentId,
            roomId: memoryTable.roomId,
            unique: memoryTable.unique,
            metadata: memoryTable.metadata,
          },
          embedding: embeddingTable[this.embeddingDimension],
        })
        .from(memoryTable)
        .leftJoin(embeddingTable, eq(embeddingTable.memoryId, memoryTable.id))
        .where(and(...conditions))
        .orderBy(desc(memoryTable.createdAt));

      const rows = params.count ? await query.limit(params.count) : await query;

      return rows.map((row) => ({
        id: row.memory.id as UUID,
        type: row.memory.type,
        createdAt: row.memory.createdAt,
        content:
          typeof row.memory.content === 'string'
            ? JSON.parse(row.memory.content)
            : row.memory.content,
        entityId: row.memory.entityId as UUID,
        agentId: row.memory.agentId as UUID,
        roomId: row.memory.roomId as UUID,
        unique: row.memory.unique,
        metadata: row.memory.metadata as MemoryMetadata,
        embedding: row.embedding ? Array.from(row.embedding) : undefined,
      }));
    });
  }

  /**
   * Asynchronously retrieves memories from the database based on the provided parameters.
   * @param {Object} params - The parameters for retrieving memories.
   * @param {UUID[]} params.roomIds - The IDs of the rooms to retrieve memories for.
   * @param {string} params.tableName - The name of the table to retrieve memories from.
   * @param {number} [params.limit] - The maximum number of memories to retrieve.
   * @returns {Promise<Memory[]>} A Promise that resolves to an array of memories.
   */
  async getMemoriesByRoomIds(params: {
    roomIds: UUID[];
    tableName: string;
    limit?: number;
  }): Promise<Memory[]> {
    return this.withDatabase(async () => {
      if (params.roomIds.length === 0) return [];

      const conditions = [
        eq(memoryTable.type, params.tableName),
        inArray(memoryTable.roomId, params.roomIds),
      ];

      conditions.push(eq(memoryTable.agentId, this.agentId));

      const query = this.db
        .select({
          id: memoryTable.id,
          type: memoryTable.type,
          createdAt: memoryTable.createdAt,
          content: memoryTable.content,
          entityId: memoryTable.entityId,
          agentId: memoryTable.agentId,
          roomId: memoryTable.roomId,
          unique: memoryTable.unique,
          metadata: memoryTable.metadata,
        })
        .from(memoryTable)
        .where(and(...conditions))
        .orderBy(desc(memoryTable.createdAt));

      const rows = params.limit ? await query.limit(params.limit) : await query;

      return rows.map((row) => ({
        id: row.id as UUID,
        createdAt: row.createdAt,
        content: typeof row.content === 'string' ? JSON.parse(row.content) : row.content,
        entityId: row.entityId as UUID,
        agentId: row.agentId as UUID,
        roomId: row.roomId as UUID,
        unique: row.unique,
        metadata: row.metadata,
      })) as Memory[];
    });
  }

  /**
   * Asynchronously retrieves a memory by its unique identifier.
   * @param {UUID} id - The unique identifier of the memory to retrieve.
   * @returns {Promise<Memory | null>} A Promise that resolves to the memory if found, null otherwise.
   */
  async getMemoryById(id: UUID): Promise<Memory | null> {
    return this.withDatabase(async () => {
      const result = await this.db
        .select({
          memory: memoryTable,
          embedding: embeddingTable[this.embeddingDimension],
        })
        .from(memoryTable)
        .leftJoin(embeddingTable, eq(memoryTable.id, embeddingTable.memoryId))
        .where(eq(memoryTable.id, id))
        .limit(1);

      if (result.length === 0) return null;

      const row = result[0];
      return {
        id: row.memory.id as UUID,
        createdAt: row.memory.createdAt,
        content:
          typeof row.memory.content === 'string'
            ? JSON.parse(row.memory.content)
            : row.memory.content,
        entityId: row.memory.entityId as UUID,
        agentId: row.memory.agentId as UUID,
        roomId: row.memory.roomId as UUID,
        unique: row.memory.unique,
        metadata: row.memory.metadata as MemoryMetadata,
        embedding: row.embedding ?? undefined,
      };
    });
  }

  /**
   * Asynchronously retrieves memories from the database based on the provided parameters.
   * @param {Object} params - The parameters for retrieving memories.
   * @param {UUID[]} params.memoryIds - The IDs of the memories to retrieve.
   * @param {string} [params.tableName] - The name of the table to retrieve memories from.
   * @returns {Promise<Memory[]>} A Promise that resolves to an array of memories.
   */
  async getMemoriesByIds(memoryIds: UUID[], tableName?: string): Promise<Memory[]> {
    return this.withDatabase(async () => {
      if (memoryIds.length === 0) return [];

      const conditions = [inArray(memoryTable.id, memoryIds)];

      if (tableName) {
        conditions.push(eq(memoryTable.type, tableName));
      }

      const rows = await this.db
        .select({
          memory: memoryTable,
          embedding: embeddingTable[this.embeddingDimension],
        })
        .from(memoryTable)
        .leftJoin(embeddingTable, eq(embeddingTable.memoryId, memoryTable.id))
        .where(and(...conditions))
        .orderBy(desc(memoryTable.createdAt));

      return rows.map((row) => ({
        id: row.memory.id as UUID,
        createdAt: row.memory.createdAt,
        content:
          typeof row.memory.content === 'string'
            ? JSON.parse(row.memory.content)
            : row.memory.content,
        entityId: row.memory.entityId as UUID,
        agentId: row.memory.agentId as UUID,
        roomId: row.memory.roomId as UUID,
        unique: row.memory.unique,
        metadata: row.memory.metadata as MemoryMetadata,
        embedding: row.embedding ?? undefined,
      }));
    });
  }

  /**
   * Asynchronously retrieves cached embeddings from the database based on the provided parameters.
   * @param {Object} opts - The parameters for retrieving cached embeddings.
   * @param {string} opts.query_table_name - The name of the table to retrieve embeddings from.
   * @param {number} opts.query_threshold - The threshold for the levenshtein distance.
   * @param {string} opts.query_input - The input string to search for.
   * @param {string} opts.query_field_name - The name of the field to retrieve embeddings from.
   * @param {string} opts.query_field_sub_name - The name of the sub-field to retrieve embeddings from.
   * @param {number} opts.query_match_count - The maximum number of matches to retrieve.
   * @returns {Promise<{ embedding: number[]; levenshtein_score: number }[]>} A Promise that resolves to an array of cached embeddings.
   */
  async getCachedEmbeddings(opts: {
    query_table_name: string;
    query_threshold: number;
    query_input: string;
    query_field_name: string;
    query_field_sub_name: string;
    query_match_count: number;
  }): Promise<{ embedding: number[]; levenshtein_score: number }[]> {
    return this.withDatabase(async () => {
      try {
        const results = await this.db.execute<{
          embedding: number[];
          levenshtein_score: number;
        }>(sql`
                    WITH content_text AS (
                        SELECT
                            m.id,
                            COALESCE(
                                m.content->>${opts.query_field_sub_name},
                                ''
                            ) as content_text
                        FROM memories m
                        WHERE m.type = ${opts.query_table_name}
                            AND m.content->>${opts.query_field_sub_name} IS NOT NULL
                    ),
                    embedded_text AS (
                        SELECT
                            ct.content_text,
                            COALESCE(
                                e.dim_384,
                                e.dim_512,
                                e.dim_768,
                                e.dim_1024,
                                e.dim_1536,
                                e.dim_3072
                            ) as embedding
                        FROM content_text ct
                        LEFT JOIN embeddings e ON e.memory_id = ct.id
                        WHERE e.memory_id IS NOT NULL
                    )
                    SELECT
                        embedding,
                        levenshtein(${opts.query_input}, content_text) as levenshtein_score
                    FROM embedded_text
                    WHERE levenshtein(${opts.query_input}, content_text) <= ${opts.query_threshold}
                    ORDER BY levenshtein_score
                    LIMIT ${opts.query_match_count}
                `);

        return results.rows
          .map((row) => ({
            embedding: Array.isArray(row.embedding)
              ? row.embedding
              : typeof row.embedding === 'string'
                ? JSON.parse(row.embedding)
                : [],
            levenshtein_score: Number(row.levenshtein_score),
          }))
          .filter((row) => Array.isArray(row.embedding));
      } catch (error) {
        logger.error('Error in getCachedEmbeddings:', {
          error: error instanceof Error ? error.message : String(error),
          tableName: opts.query_table_name,
          fieldName: opts.query_field_name,
        });
        if (
          error instanceof Error &&
          error.message === 'levenshtein argument exceeds maximum length of 255 characters'
        ) {
          return [];
        }
        throw error;
      }
    });
  }

  /**
   * Asynchronously logs an event in the database.
   * @param {Object} params - The parameters for logging an event.
   * @param {Object} params.body - The body of the event to log.
   * @param {UUID} params.entityId - The ID of the entity associated with the event.
   * @param {UUID} params.roomId - The ID of the room associated with the event.
   * @param {string} params.type - The type of the event to log.
   * @returns {Promise<void>} A Promise that resolves when the event is logged.
   */
  async log(params: {
    body: { [key: string]: unknown };
    entityId: UUID;
    roomId: UUID;
    type: string;
  }): Promise<void> {
    return this.withDatabase(async () => {
      try {
        // Sanitize JSON body to prevent Unicode escape sequence errors
        const sanitizedBody = this.sanitizeJsonObject(params.body);

        // Serialize to JSON string first for an additional layer of protection
        // This ensures any problematic characters are properly escaped during JSON serialization
        const jsonString = JSON.stringify(sanitizedBody);

        await this.db.transaction(async (tx) => {
          await tx.insert(logTable).values({
            body: sql`${jsonString}::jsonb`,
            entityId: params.entityId,
            roomId: params.roomId,
            type: params.type,
          });
        });
      } catch (error) {
        logger.error('Failed to create log entry:', {
          error: error instanceof Error ? error.message : String(error),
          type: params.type,
          roomId: params.roomId,
          entityId: params.entityId,
        });
        throw error;
      }
    });
  }

  /**
   * Sanitizes a JSON object by replacing problematic Unicode escape sequences
   * that could cause errors during JSON serialization/storage
   *
   * @param value - The value to sanitize
   * @returns The sanitized value
   */
  private sanitizeJsonObject(value: unknown): unknown {
    if (value === null || value === undefined) {
      return value;
    }

    if (typeof value === 'string') {
      // Handle multiple cases that can cause PostgreSQL/PgLite JSON parsing errors:
      // 1. Remove null bytes (U+0000) which are not allowed in PostgreSQL text fields
      // 2. Escape single backslashes that might be interpreted as escape sequences
      // 3. Fix broken Unicode escape sequences (\u not followed by 4 hex digits)
      return value
        .replace(/\u0000/g, '') // Remove null bytes
        .replace(/\\(?!["\\/bfnrtu])/g, '\\\\') // Escape single backslashes not part of valid escape sequences
        .replace(/\\u(?![0-9a-fA-F]{4})/g, '\\\\u'); // Fix malformed Unicode escape sequences
    }

    if (typeof value === 'object') {
      if (Array.isArray(value)) {
        return value.map((item) => this.sanitizeJsonObject(item));
      } else {
        const result: Record<string, unknown> = {};
        for (const [key, val] of Object.entries(value)) {
          // Also sanitize object keys
          const sanitizedKey =
            typeof key === 'string'
              ? key.replace(/\u0000/g, '').replace(/\\u(?![0-9a-fA-F]{4})/g, '\\\\u')
              : key;
          result[sanitizedKey] = this.sanitizeJsonObject(val);
        }
        return result;
      }
    }

    return value;
  }

  /**
   * Asynchronously retrieves logs from the database based on the provided parameters.
   * @param {Object} params - The parameters for retrieving logs.
   * @param {UUID} params.entityId - The ID of the entity associated with the logs.
   * @param {UUID} [params.roomId] - The ID of the room associated with the logs.
   * @param {string} [params.type] - The type of the logs to retrieve.
   * @param {number} [params.count] - The maximum number of logs to retrieve.
   * @param {number} [params.offset] - The offset to retrieve logs from.
   * @returns {Promise<Log[]>} A Promise that resolves to an array of logs.
   */
  async getLogs(params: {
    entityId: UUID;
    roomId?: UUID;
    type?: string;
    count?: number;
    offset?: number;
  }): Promise<Log[]> {
    const { entityId, roomId, type, count, offset } = params;
    return this.withDatabase(async () => {
      const result = await this.db
        .select()
        .from(logTable)
        .where(
          and(
            eq(logTable.entityId, entityId),
            roomId ? eq(logTable.roomId, roomId) : undefined,
            type ? eq(logTable.type, type) : undefined
          )
        )
        .orderBy(desc(logTable.createdAt))
        .limit(count ?? 10)
        .offset(offset ?? 0);

      const logs = result.map((log) => ({
        ...log,
        id: log.id as UUID,
        entityId: log.entityId as UUID,
        roomId: log.roomId as UUID,
        body: log.body as { [key: string]: unknown },
        createdAt: new Date(log.createdAt),
      }));

      if (logs.length === 0) return [];

      return logs;
    });
  }

  /**
   * Asynchronously deletes a log from the database based on the provided parameters.
   * @param {UUID} logId - The ID of the log to delete.
   * @returns {Promise<void>} A Promise that resolves when the log is deleted.
   */
  async deleteLog(logId: UUID): Promise<void> {
    return this.withDatabase(async () => {
      await this.db.delete(logTable).where(eq(logTable.id, logId));
    });
  }

  /**
   * Asynchronously searches for memories in the database based on the provided parameters.
   * @param {Object} params - The parameters for searching for memories.
   * @param {string} params.tableName - The name of the table to search for memories in.
   * @param {number[]} params.embedding - The embedding to search for.
   * @param {number} [params.match_threshold] - The threshold for the cosine distance.
   * @param {number} [params.count] - The maximum number of memories to retrieve.
   * @param {boolean} [params.unique] - Whether to retrieve unique memories only.
   * @param {string} [params.query] - Optional query string for potential reranking.
   * @param {UUID} [params.roomId] - Optional room ID to filter by.
   * @param {UUID} [params.worldId] - Optional world ID to filter by.
   * @param {UUID} [params.entityId] - Optional entity ID to filter by.
   * @returns {Promise<Memory[]>} A Promise that resolves to an array of memories.
   */
  async searchMemories(params: {
    tableName: string;
    embedding: number[];
    match_threshold?: number;
    count?: number;
    unique?: boolean;
    query?: string;
    roomId?: UUID;
    worldId?: UUID;
    entityId?: UUID;
  }): Promise<Memory[]> {
    return await this.searchMemoriesByEmbedding(params.embedding, {
      match_threshold: params.match_threshold,
      count: params.count,
      // Pass direct scope fields down
      roomId: params.roomId,
      worldId: params.worldId,
      entityId: params.entityId,
      unique: params.unique,
      tableName: params.tableName,
    });
  }

  /**
   * Asynchronously searches for memories in the database based on the provided parameters.
   * @param {number[]} embedding - The embedding to search for.
   * @param {Object} params - The parameters for searching for memories.
   * @param {number} [params.match_threshold] - The threshold for the cosine distance.
   * @param {number} [params.count] - The maximum number of memories to retrieve.
   * @param {UUID} [params.roomId] - Optional room ID to filter by.
   * @param {UUID} [params.worldId] - Optional world ID to filter by.
   * @param {UUID} [params.entityId] - Optional entity ID to filter by.
   * @param {boolean} [params.unique] - Whether to retrieve unique memories only.
   * @param {string} [params.tableName] - The name of the table to search for memories in.
   * @returns {Promise<Memory[]>} A Promise that resolves to an array of memories.
   */
  async searchMemoriesByEmbedding(
    embedding: number[],
    params: {
      match_threshold?: number;
      count?: number;
      roomId?: UUID;
      worldId?: UUID;
      entityId?: UUID;
      unique?: boolean;
      tableName: string;
    }
  ): Promise<Memory[]> {
    return this.withDatabase(async () => {
      const cleanVector = embedding.map((n) => (Number.isFinite(n) ? Number(n.toFixed(6)) : 0));

      const similarity = sql<number>`1 - (${cosineDistance(
        embeddingTable[this.embeddingDimension],
        cleanVector
      )})`;

      const conditions = [eq(memoryTable.type, params.tableName)];

      if (params.unique) {
        conditions.push(eq(memoryTable.unique, true));
      }

      conditions.push(eq(memoryTable.agentId, this.agentId));

      // Add filters based on direct params
      if (params.roomId) {
        conditions.push(eq(memoryTable.roomId, params.roomId));
      }
      if (params.worldId) {
        conditions.push(eq(memoryTable.worldId, params.worldId));
      }
      if (params.entityId) {
        conditions.push(eq(memoryTable.entityId, params.entityId));
      }

      if (params.match_threshold) {
        conditions.push(gte(similarity, params.match_threshold));
      }

      const results = await this.db
        .select({
          memory: memoryTable,
          similarity,
          embedding: embeddingTable[this.embeddingDimension],
        })
        .from(embeddingTable)
        .innerJoin(memoryTable, eq(memoryTable.id, embeddingTable.memoryId))
        .where(and(...conditions))
        .orderBy(desc(similarity))
        .limit(params.count ?? 10);

      return results.map((row) => ({
        id: row.memory.id as UUID,
        type: row.memory.type,
        createdAt: row.memory.createdAt,
        content:
          typeof row.memory.content === 'string'
            ? JSON.parse(row.memory.content)
            : row.memory.content,
        entityId: row.memory.entityId as UUID,
        agentId: row.memory.agentId as UUID,
        roomId: row.memory.roomId as UUID,
        worldId: row.memory.worldId as UUID | undefined, // Include worldId
        unique: row.memory.unique,
        metadata: row.memory.metadata as MemoryMetadata,
        embedding: row.embedding ?? undefined,
        similarity: row.similarity,
      }));
    });
  }

  /**
   * Asynchronously creates a new memory in the database.
   * @param {Memory & { metadata?: MemoryMetadata }} memory - The memory object to create.
   * @param {string} tableName - The name of the table to create the memory in.
   * @returns {Promise<UUID>} A Promise that resolves to the ID of the created memory.
   */
  async createMemory(
    memory: Memory & { metadata?: MemoryMetadata },
    tableName: string
  ): Promise<UUID> {
    logger.debug('DrizzleAdapter createMemory:', {
      memoryId: memory.id,
      embeddingLength: memory.embedding?.length,
      contentLength: memory.content?.text?.length,
    });

    const memoryId = memory.id ?? (v4() as UUID);

    const existing = await this.getMemoryById(memoryId);
    if (existing) {
      logger.debug('Memory already exists, skipping creation:', {
        memoryId,
      });
      return memoryId;
    }

    let isUnique = true;
    if (memory.embedding && Array.isArray(memory.embedding)) {
      const similarMemories = await this.searchMemoriesByEmbedding(memory.embedding, {
        tableName,
        // Use the scope fields from the memory object for similarity check
        roomId: memory.roomId,
        worldId: memory.worldId,
        entityId: memory.entityId,
        match_threshold: 0.95,
        count: 1,
      });
      isUnique = similarMemories.length === 0;
    }

    const contentToInsert =
      typeof memory.content === 'string' ? JSON.parse(memory.content) : memory.content;

    await this.db.transaction(async (tx) => {
      await tx.insert(memoryTable).values([
        {
          id: memoryId,
          type: tableName,
          content: sql`${contentToInsert}::jsonb`,
          metadata: sql`${memory.metadata || {}}::jsonb`,
          entityId: memory.entityId,
          roomId: memory.roomId,
          worldId: memory.worldId, // Include worldId
          agentId: this.agentId,
          unique: memory.unique ?? isUnique,
          createdAt: memory.createdAt,
        },
      ]);

      if (memory.embedding && Array.isArray(memory.embedding)) {
        const embeddingValues: Record<string, unknown> = {
          id: v4(),
          memoryId: memoryId,
          createdAt: memory.createdAt,
        };

        const cleanVector = memory.embedding.map((n) =>
          Number.isFinite(n) ? Number(n.toFixed(6)) : 0
        );

        embeddingValues[this.embeddingDimension] = cleanVector;

        await tx.insert(embeddingTable).values([embeddingValues]);
      }
    });

    return memoryId;
  }

  /**
   * Updates an existing memory in the database.
   * @param memory The memory object with updated content and optional embedding
   * @returns Promise resolving to boolean indicating success
   */
  async updateMemory(
    memory: Partial<Memory> & { id: UUID; metadata?: MemoryMetadata }
  ): Promise<boolean> {
    return this.withDatabase(async () => {
      try {
        logger.debug('Updating memory:', {
          memoryId: memory.id,
          hasEmbedding: !!memory.embedding,
        });

        await this.db.transaction(async (tx) => {
          // Update memory content if provided
          if (memory.content) {
            const contentToUpdate =
              typeof memory.content === 'string' ? JSON.parse(memory.content) : memory.content;

            await tx
              .update(memoryTable)
              .set({
                content: sql`${contentToUpdate}::jsonb`,
                ...(memory.metadata && { metadata: sql`${memory.metadata}::jsonb` }),
              })
              .where(eq(memoryTable.id, memory.id));
          } else if (memory.metadata) {
            // Update only metadata if content is not provided
            await tx
              .update(memoryTable)
              .set({
                metadata: sql`${memory.metadata}::jsonb`,
              })
              .where(eq(memoryTable.id, memory.id));
          }

          // Update embedding if provided
          if (memory.embedding && Array.isArray(memory.embedding)) {
            const cleanVector = memory.embedding.map((n) =>
              Number.isFinite(n) ? Number(n.toFixed(6)) : 0
            );

            // Check if embedding exists
            const existingEmbedding = await tx
              .select({ id: embeddingTable.id })
              .from(embeddingTable)
              .where(eq(embeddingTable.memoryId, memory.id))
              .limit(1);

            if (existingEmbedding.length > 0) {
              // Update existing embedding
              const updateValues: Record<string, unknown> = {};
              updateValues[this.embeddingDimension] = cleanVector;

              await tx
                .update(embeddingTable)
                .set(updateValues)
                .where(eq(embeddingTable.memoryId, memory.id));
            } else {
              // Create new embedding
              const embeddingValues: Record<string, unknown> = {
                id: v4(),
                memoryId: memory.id,
                createdAt: Date.now(),
              };
              embeddingValues[this.embeddingDimension] = cleanVector;

              await tx.insert(embeddingTable).values([embeddingValues]);
            }
          }
        });

        logger.debug('Memory updated successfully:', {
          memoryId: memory.id,
        });
        return true;
      } catch (error) {
        logger.error('Error updating memory:', {
          error: error instanceof Error ? error.message : String(error),
          memoryId: memory.id,
        });
        return false;
      }
    });
  }

  /**
   * Asynchronously deletes a memory from the database based on the provided parameters.
   * @param {UUID} memoryId - The ID of the memory to delete.
   * @returns {Promise<void>} A Promise that resolves when the memory is deleted.
   */
  async deleteMemory(memoryId: UUID): Promise<void> {
    return this.withDatabase(async () => {
      await this.db.transaction(async (tx) => {
        // See if there are any fragments that we need to delete
        await this.deleteMemoryFragments(tx, memoryId);

        // Then delete the embedding for the main memory
        await tx.delete(embeddingTable).where(eq(embeddingTable.memoryId, memoryId));

        // Finally delete the memory itself
        await tx.delete(memoryTable).where(eq(memoryTable.id, memoryId));
      });

      logger.debug('Memory and related fragments removed successfully:', {
        memoryId,
      });
    });
  }

  /**
   * Deletes all memory fragments that reference a specific document memory
   * @param tx The database transaction
   * @param documentId The UUID of the document memory whose fragments should be deleted
   * @private
   */
  private async deleteMemoryFragments(tx: DrizzleDatabase, documentId: UUID): Promise<void> {
    const fragmentsToDelete = await this.getMemoryFragments(tx, documentId);

    if (fragmentsToDelete.length > 0) {
      const fragmentIds = fragmentsToDelete.map((f) => f.id) as UUID[];

      // Delete embeddings for fragments
      await tx.delete(embeddingTable).where(inArray(embeddingTable.memoryId, fragmentIds));

      // Delete the fragments
      await tx.delete(memoryTable).where(inArray(memoryTable.id, fragmentIds));

      logger.debug('Deleted related fragments:', {
        documentId,
        fragmentCount: fragmentsToDelete.length,
      });
    }
  }

  /**
   * Retrieves all memory fragments that reference a specific document memory
   * @param tx The database transaction
   * @param documentId The UUID of the document memory whose fragments should be retrieved
   * @returns An array of memory fragments
   * @private
   */
  private async getMemoryFragments(tx: DrizzleDatabase, documentId: UUID): Promise<{ id: UUID }[]> {
    const fragments = await tx
      .select({ id: memoryTable.id })
      .from(memoryTable)
      .where(
        and(
          eq(memoryTable.agentId, this.agentId),
          sql`${memoryTable.metadata}->>'documentId' = ${documentId}`
        )
      );

    return fragments.map((f) => ({ id: f.id as UUID }));
  }

  /**
   * Asynchronously deletes all memories from the database based on the provided parameters.
   * @param {UUID} roomId - The ID of the room to delete memories from.
   * @param {string} tableName - The name of the table to delete memories from.
   * @returns {Promise<void>} A Promise that resolves when the memories are deleted.
   */
  async deleteAllMemories(roomId: UUID, tableName: string): Promise<void> {
    return this.withDatabase(async () => {
      await this.db.transaction(async (tx) => {
        // 1) fetch all memory IDs for this room + table
        const rows = await tx
          .select({ id: memoryTable.id })
          .from(memoryTable)
          .where(and(eq(memoryTable.roomId, roomId), eq(memoryTable.type, tableName)));

        const ids = rows.map((r) => r.id);
        logger.debug('[deleteAllMemories] memory IDs to delete:', { roomId, tableName, ids });

        if (ids.length === 0) {
          return;
        }

        // 2) delete any fragments for "document" memories & their embeddings
        await Promise.all(
          ids.map(async (memoryId) => {
            await this.deleteMemoryFragments(tx, memoryId);
            await tx.delete(embeddingTable).where(eq(embeddingTable.memoryId, memoryId));
          })
        );

        // 3) delete the memories themselves
        await tx
          .delete(memoryTable)
          .where(and(eq(memoryTable.roomId, roomId), eq(memoryTable.type, tableName)));
      });

      logger.debug('All memories removed successfully:', { roomId, tableName });
    });
  }

  /**
   * Asynchronously counts the number of memories in the database based on the provided parameters.
   * @param {UUID} roomId - The ID of the room to count memories in.
   * @param {boolean} [unique] - Whether to count unique memories only.
   * @param {string} [tableName] - The name of the table to count memories in.
   * @returns {Promise<number>} A Promise that resolves to the number of memories.
   */
  async countMemories(roomId: UUID, unique = true, tableName = ''): Promise<number> {
    if (!tableName) throw new Error('tableName is required');

    return this.withDatabase(async () => {
      const conditions = [eq(memoryTable.roomId, roomId), eq(memoryTable.type, tableName)];

      if (unique) {
        conditions.push(eq(memoryTable.unique, true));
      }

      const result = await this.db
        .select({ count: sql<number>`count(*)` })
        .from(memoryTable)
        .where(and(...conditions));

      return Number(result[0]?.count ?? 0);
    });
  }

  /**
   * Asynchronously retrieves rooms from the database based on the provided parameters.
   * @param {UUID[]} roomIds - The IDs of the rooms to retrieve.
   * @returns {Promise<Room[] | null>} A Promise that resolves to the rooms if found, null otherwise.
   */
  async getRoomsByIds(roomIds: UUID[]): Promise<Room[] | null> {
    return this.withDatabase(async () => {
      const result = await this.db
        .select({
          id: roomTable.id,
          name: roomTable.name, // Added name
          channelId: roomTable.channelId,
          agentId: roomTable.agentId,
          serverId: roomTable.serverId,
          worldId: roomTable.worldId,
          type: roomTable.type,
          source: roomTable.source,
          metadata: roomTable.metadata, // Added metadata
        })
        .from(roomTable)
<<<<<<< HEAD
        .where(inArray(roomTable.id, roomIds), eq(roomTable.agentId, this.agentId));
      return result;
=======
        .where(and(inArray(roomTable.id, roomIds), eq(roomTable.agentId, this.agentId)));

      // Map the result to properly typed Room objects
      const rooms = result.map((room) => ({
        ...room,
        id: room.id as UUID,
        name: room.name ?? undefined,
        agentId: room.agentId as UUID,
        serverId: room.serverId as UUID,
        worldId: room.worldId as UUID,
        channelId: room.channelId as UUID,
        type: room.type as ChannelType,
        metadata: room.metadata as RoomMetadata,
      }));

      return rooms;
>>>>>>> 874ca657
    });
  }

  /**
   * Asynchronously retrieves all rooms from the database based on the provided parameters.
   * @param {UUID} worldId - The ID of the world to retrieve rooms from.
   * @returns {Promise<Room[]>} A Promise that resolves to an array of rooms.
   */
  async getRoomsByWorld(worldId: UUID): Promise<Room[]> {
    return this.withDatabase(async () => {
      const result = await this.db.select().from(roomTable).where(eq(roomTable.worldId, worldId));
      const rooms = result.map((room) => ({
        ...room,
        id: room.id as UUID,
        name: room.name ?? undefined,
        agentId: room.agentId as UUID,
        serverId: room.serverId as UUID,
        worldId: room.worldId as UUID,
        channelId: room.channelId as UUID,
        type: room.type as ChannelType,
        metadata: room.metadata as RoomMetadata,
      }));
      return rooms;
    });
  }

  /**
   * Asynchronously updates a room in the database based on the provided parameters.
   * @param {Room} room - The room object to update.
   * @returns {Promise<void>} A Promise that resolves when the room is updated.
   */
  async updateRoom(room: Room): Promise<void> {
    return this.withDatabase(async () => {
      await this.db
        .update(roomTable)
        .set({ ...room, agentId: this.agentId })
        .where(eq(roomTable.id, room.id));
    });
  }

  /**
   * Asynchronously creates a new room in the database based on the provided parameters.
   * @param {Room} room - The room object to create.
   * @returns {Promise<UUID>} A Promise that resolves to the ID of the created room.
   */
  async createRooms(rooms: Room[]): Promise<UUID[]> {
    return this.withDatabase(async () => {
      const roomsWithIds = rooms.map((room) => ({
        ...room,
        id: room.id || v4(), // ensure each room has a unique ID
      }));

      const insertedRooms = await this.db
        .insert(roomTable)
        .values(roomsWithIds)
<<<<<<< HEAD
        .onConflictDoNothing({ target: roomTable.id })
        .returning({ id: roomTable.id });
=======
        .onConflictDoNothing()
        .returning();
>>>>>>> 874ca657
      const insertedIds = insertedRooms.map((r) => r.id as UUID);
      return insertedIds;
    });
  }

  /**
   * Asynchronously deletes a room from the database based on the provided parameters.
   * @param {UUID} roomId - The ID of the room to delete.
   * @returns {Promise<void>} A Promise that resolves when the room is deleted.
   */
  async deleteRoom(roomId: UUID): Promise<void> {
    if (!roomId) throw new Error('Room ID is required');
    return this.withDatabase(async () => {
      await this.db.transaction(async (tx) => {
        await tx.delete(roomTable).where(eq(roomTable.id, roomId));
      });
    });
  }

  /**
   * Asynchronously retrieves all rooms for a participant from the database based on the provided parameters.
   * @param {UUID} entityId - The ID of the entity to retrieve rooms for.
   * @returns {Promise<UUID[]>} A Promise that resolves to an array of room IDs.
   */
  async getRoomsForParticipant(entityId: UUID): Promise<UUID[]> {
    return this.withDatabase(async () => {
      const result = await this.db
        .select({ roomId: participantTable.roomId })
        .from(participantTable)
        .innerJoin(roomTable, eq(participantTable.roomId, roomTable.id))
        .where(and(eq(participantTable.entityId, entityId), eq(roomTable.agentId, this.agentId)));

      return result.map((row) => row.roomId as UUID);
    });
  }

  /**
   * Asynchronously retrieves all rooms for a list of participants from the database based on the provided parameters.
   * @param {UUID[]} entityIds - The IDs of the entities to retrieve rooms for.
   * @returns {Promise<UUID[]>} A Promise that resolves to an array of room IDs.
   */
  async getRoomsForParticipants(entityIds: UUID[]): Promise<UUID[]> {
    return this.withDatabase(async () => {
      const result = await this.db
        .selectDistinct({ roomId: participantTable.roomId })
        .from(participantTable)
        .innerJoin(roomTable, eq(participantTable.roomId, roomTable.id))
        .where(
          and(inArray(participantTable.entityId, entityIds), eq(roomTable.agentId, this.agentId))
        );

      return result.map((row) => row.roomId as UUID);
    });
  }

  /**
   * Asynchronously adds a participant to a room in the database based on the provided parameters.
   * @param {UUID} entityId - The ID of the entity to add to the room.
   * @param {UUID} roomId - The ID of the room to add the entity to.
   * @returns {Promise<boolean>} A Promise that resolves to a boolean indicating whether the participant was added successfully.
   */
  async addParticipant(entityId: UUID, roomId: UUID): Promise<boolean> {
    return this.withDatabase(async () => {
      try {
        await this.db
          .insert(participantTable)
          .values({
            entityId,
            roomId,
            agentId: this.agentId,
          })
          .onConflictDoNothing();
        return true;
      } catch (error) {
        logger.error('Error adding participant', {
          error: error instanceof Error ? error.message : String(error),
          entityId,
          roomId,
          agentId: this.agentId,
        });
        return false;
      }
    });
  }

  async addParticipantsRoom(entityIds: UUID[], roomId: UUID): Promise<boolean> {
    return this.withDatabase(async () => {
      try {
        const values = entityIds.map((id) => ({
          entityId: id,
          roomId,
          agentId: this.agentId,
        }));
        await this.db.insert(participantTable).values(values).onConflictDoNothing().execute();
        logger.debug(entityIds.length, 'Entities linked successfully');
        return true;
      } catch (error) {
        logger.error('Error adding participants', {
          error: error instanceof Error ? error.message : String(error),
          entityIdSample: entityIds[0],
          roomId,
          agentId: this.agentId,
        });
        return false;
      }
    });
  }

  /**
   * Asynchronously removes a participant from a room in the database based on the provided parameters.
   * @param {UUID} entityId - The ID of the entity to remove from the room.
   * @param {UUID} roomId - The ID of the room to remove the entity from.
   * @returns {Promise<boolean>} A Promise that resolves to a boolean indicating whether the participant was removed successfully.
   */
  async removeParticipant(entityId: UUID, roomId: UUID): Promise<boolean> {
    return this.withDatabase(async () => {
      try {
        const result = await this.db.transaction(async (tx) => {
          return await tx
            .delete(participantTable)
            .where(
              and(eq(participantTable.entityId, entityId), eq(participantTable.roomId, roomId))
            )
            .returning();
        });

        const removed = result.length > 0;
        logger.debug(`Participant ${removed ? 'removed' : 'not found'}:`, {
          entityId,
          roomId,
          removed,
        });

        return removed;
      } catch (error) {
        logger.error('Failed to remove participant:', {
          error: error instanceof Error ? error.message : String(error),
          entityId,
          roomId,
        });
        return false;
      }
    });
  }

  /**
   * Asynchronously retrieves all participants for an entity from the database based on the provided parameters.
   * @param {UUID} entityId - The ID of the entity to retrieve participants for.
   * @returns {Promise<Participant[]>} A Promise that resolves to an array of participants.
   */
  async getParticipantsForEntity(entityId: UUID): Promise<Participant[]> {
    return this.withDatabase(async () => {
      const result = await this.db
        .select({
          id: participantTable.id,
          entityId: participantTable.entityId,
          roomId: participantTable.roomId,
        })
        .from(participantTable)
        .where(eq(participantTable.entityId, entityId));

      const entities = await this.getEntityByIds([entityId]);

      if (!entities || !entities.length) {
        return [];
      }

      return result.map((row) => ({
        id: row.id as UUID,
        entity: entities[0],
      }));
    });
  }

  /**
   * Asynchronously retrieves all participants for a room from the database based on the provided parameters.
   * @param {UUID} roomId - The ID of the room to retrieve participants for.
   * @returns {Promise<UUID[]>} A Promise that resolves to an array of entity IDs.
   */
  async getParticipantsForRoom(roomId: UUID): Promise<UUID[]> {
    return this.withDatabase(async () => {
      const result = await this.db
        .select({ entityId: participantTable.entityId })
        .from(participantTable)
        .where(eq(participantTable.roomId, roomId));

      return result.map((row) => row.entityId as UUID);
    });
  }

  /**
   * Asynchronously retrieves the user state for a participant in a room from the database based on the provided parameters.
   * @param {UUID} roomId - The ID of the room to retrieve the participant's user state for.
   * @param {UUID} entityId - The ID of the entity to retrieve the user state for.
   * @returns {Promise<"FOLLOWED" | "MUTED" | null>} A Promise that resolves to the participant's user state.
   */
  async getParticipantUserState(
    roomId: UUID,
    entityId: UUID
  ): Promise<'FOLLOWED' | 'MUTED' | null> {
    return this.withDatabase(async () => {
      const result = await this.db
        .select({ roomState: participantTable.roomState })
        .from(participantTable)
        .where(
          and(
            eq(participantTable.roomId, roomId),
            eq(participantTable.entityId, entityId),
            eq(participantTable.agentId, this.agentId)
          )
        )
        .limit(1);

      return (result[0]?.roomState as 'FOLLOWED' | 'MUTED' | null) ?? null;
    });
  }

  /**
   * Asynchronously sets the user state for a participant in a room in the database based on the provided parameters.
   * @param {UUID} roomId - The ID of the room to set the participant's user state for.
   * @param {UUID} entityId - The ID of the entity to set the user state for.
   * @param {string} state - The state to set the participant's user state to.
   * @returns {Promise<void>} A Promise that resolves when the participant's user state is set.
   */
  async setParticipantUserState(
    roomId: UUID,
    entityId: UUID,
    state: 'FOLLOWED' | 'MUTED' | null
  ): Promise<void> {
    return this.withDatabase(async () => {
      try {
        await this.db.transaction(async (tx) => {
          await tx
            .update(participantTable)
            .set({ roomState: state })
            .where(
              and(
                eq(participantTable.roomId, roomId),
                eq(participantTable.entityId, entityId),
                eq(participantTable.agentId, this.agentId)
              )
            );
        });
      } catch (error) {
        logger.error('Failed to set participant user state:', {
          roomId,
          entityId,
          state,
          error: error instanceof Error ? error.message : String(error),
        });
        throw error;
      }
    });
  }

  /**
   * Asynchronously creates a new relationship in the database based on the provided parameters.
   * @param {Object} params - The parameters for creating a new relationship.
   * @param {UUID} params.sourceEntityId - The ID of the source entity.
   * @param {UUID} params.targetEntityId - The ID of the target entity.
   * @param {string[]} [params.tags] - The tags for the relationship.
   * @param {Object} [params.metadata] - The metadata for the relationship.
   * @returns {Promise<boolean>} A Promise that resolves to a boolean indicating whether the relationship was created successfully.
   */
  async createRelationship(params: {
    sourceEntityId: UUID;
    targetEntityId: UUID;
    tags?: string[];
    metadata?: { [key: string]: unknown };
  }): Promise<boolean> {
    return this.withDatabase(async () => {
      const id = v4();
      const saveParams = {
        id,
        sourceEntityId: params.sourceEntityId,
        targetEntityId: params.targetEntityId,
        agentId: this.agentId,
        tags: params.tags || [],
        metadata: params.metadata || {},
      };
      try {
        await this.db.insert(relationshipTable).values(saveParams);
        return true;
      } catch (error) {
        logger.error('Error creating relationship:', {
          error: error instanceof Error ? error.message : String(error),
          saveParams,
        });
        return false;
      }
    });
  }

  /**
   * Asynchronously updates an existing relationship in the database based on the provided parameters.
   * @param {Relationship} relationship - The relationship object to update.
   * @returns {Promise<void>} A Promise that resolves when the relationship is updated.
   */
  async updateRelationship(relationship: Relationship): Promise<void> {
    return this.withDatabase(async () => {
      try {
        await this.db
          .update(relationshipTable)
          .set({
            tags: relationship.tags || [],
            metadata: relationship.metadata || {},
          })
          .where(eq(relationshipTable.id, relationship.id));
      } catch (error) {
        logger.error('Error updating relationship:', {
          error: error instanceof Error ? error.message : String(error),
          relationship,
        });
        throw error;
      }
    });
  }

  /**
   * Asynchronously retrieves a relationship from the database based on the provided parameters.
   * @param {Object} params - The parameters for retrieving a relationship.
   * @param {UUID} params.sourceEntityId - The ID of the source entity.
   * @param {UUID} params.targetEntityId - The ID of the target entity.
   * @returns {Promise<Relationship | null>} A Promise that resolves to the relationship if found, null otherwise.
   */
  async getRelationship(params: {
    sourceEntityId: UUID;
    targetEntityId: UUID;
  }): Promise<Relationship | null> {
    return this.withDatabase(async () => {
      try {
        const result = await this.db
          .select()
          .from(relationshipTable)
          .where(
            and(
              eq(relationshipTable.sourceEntityId, params.sourceEntityId),
              eq(relationshipTable.targetEntityId, params.targetEntityId),
              eq(relationshipTable.agentId, this.agentId)
            )
          )
          .limit(1);

        if (result.length === 0) {
          return null;
        }

        return {
          id: result[0].id as UUID,
          sourceEntityId: result[0].sourceEntityId as UUID,
          targetEntityId: result[0].targetEntityId as UUID,
          agentId: result[0].agentId as UUID,
          tags: result[0].tags || [],
          metadata: result[0].metadata || {},
          createdAt: result[0].createdAt?.toString(),
        };
      } catch (error) {
        logger.error('Error getting relationship:', {
          error: error instanceof Error ? error.message : String(error),
          params,
        });
        return null;
      }
    });
  }

  /**
   * Asynchronously retrieves all relationships from the database based on the provided parameters.
   * @param {Object} params - The parameters for retrieving relationships.
   * @param {UUID} params.entityId - The ID of the entity to retrieve relationships for.
   * @param {string[]} [params.tags] - The tags to filter relationships by.
   * @returns {Promise<Relationship[]>} A Promise that resolves to an array of relationships.
   */
  async getRelationships(params: { entityId: UUID; tags?: string[] }): Promise<Relationship[]> {
    return this.withDatabase(async () => {
      const conditions = [
        or(
          eq(relationshipTable.sourceEntityId, params.entityId),
          eq(relationshipTable.targetEntityId, params.entityId)
        ),
        eq(relationshipTable.agentId, this.agentId),
        ...(params.tags && params.tags.length > 0
          ? [
              sql`${relationshipTable.tags} @> ARRAY[${sql.raw(
                params.tags.map((tag) => `'${tag.replace(/'/g, "''")}'`).join(', ')
              )}]::text[]`,
            ]
          : []),
      ];

      const results = await this.db
        .select()
        .from(relationshipTable)
        .where(and(...conditions));

      return results.map((row) => ({
        id: row.id as UUID,
        sourceEntityId: row.sourceEntityId as UUID,
        targetEntityId: row.targetEntityId as UUID,
        agentId: row.agentId as UUID,
        tags: row.tags || [],
        metadata: row.metadata || {},
        createdAt: row.createdAt?.toString(),
      }));
    });
  }

  /**
   * Asynchronously retrieves a cache value from the database based on the provided key.
   * @param {string} key - The key to retrieve the cache value for.
   * @returns {Promise<T | undefined>} A Promise that resolves to the cache value if found, undefined otherwise.
   */
  async getCache<T>(key: string): Promise<T | undefined> {
    return this.withDatabase(async () => {
      try {
        const result = await this.db
          .select()
          .from(cacheTable)
          .where(and(eq(cacheTable.agentId, this.agentId), eq(cacheTable.key, key)));

        return result[0]?.value as T | undefined;
      } catch (error) {
        logger.error('Error fetching cache', {
          error: error instanceof Error ? error.message : String(error),
          key: key,
          agentId: this.agentId,
        });
        return undefined;
      }
    });
  }

  /**
   * Asynchronously sets a cache value in the database based on the provided key and value.
   * @param {string} key - The key to set the cache value for.
   * @param {T} value - The value to set in the cache.
   * @returns {Promise<boolean>} A Promise that resolves to a boolean indicating whether the cache value was set successfully.
   */
  async setCache<T>(key: string, value: T): Promise<boolean> {
    return this.withDatabase(async () => {
      try {
        await this.db.transaction(async (tx) => {
          await tx
            .insert(cacheTable)
            .values({
              key: key,
              agentId: this.agentId,
              value: value,
            })
            .onConflictDoUpdate({
              target: [cacheTable.key, cacheTable.agentId],
              set: {
                value: value,
              },
            });
        });
        return true;
      } catch (error) {
        logger.error('Error setting cache', {
          error: error instanceof Error ? error.message : String(error),
          key: key,
          agentId: this.agentId,
        });
        return false;
      }
    });
  }

  /**
   * Asynchronously deletes a cache value from the database based on the provided key.
   * @param {string} key - The key to delete the cache value for.
   * @returns {Promise<boolean>} A Promise that resolves to a boolean indicating whether the cache value was deleted successfully.
   */
  async deleteCache(key: string): Promise<boolean> {
    return this.withDatabase(async () => {
      try {
        await this.db.transaction(async (tx) => {
          await tx
            .delete(cacheTable)
            .where(and(eq(cacheTable.agentId, this.agentId), eq(cacheTable.key, key)));
        });
        return true;
      } catch (error) {
        logger.error('Error deleting cache', {
          error: error instanceof Error ? error.message : String(error),
          key: key,
          agentId: this.agentId,
        });
        return false;
      }
    });
  }

  /**
   * Asynchronously creates a new world in the database based on the provided parameters.
   * @param {World} world - The world object to create.
   * @returns {Promise<UUID>} A Promise that resolves to the ID of the created world.
   */
  async createWorld(world: World): Promise<UUID> {
    return this.withDatabase(async () => {
      const newWorldId = world.id || v4();
      await this.db.insert(worldTable).values({
        ...world,
        id: newWorldId,
        name: world.name || '',
      });
      return newWorldId;
    });
  }

  /**
   * Asynchronously retrieves a world from the database based on the provided parameters.
   * @param {UUID} id - The ID of the world to retrieve.
   * @returns {Promise<World | null>} A Promise that resolves to the world if found, null otherwise.
   */
  async getWorld(id: UUID): Promise<World | null> {
    return this.withDatabase(async () => {
      const result = await this.db.select().from(worldTable).where(eq(worldTable.id, id));
      return result[0] as World | null;
    });
  }

  /**
   * Asynchronously retrieves all worlds from the database based on the provided parameters.
   * @returns {Promise<World[]>} A Promise that resolves to an array of worlds.
   */
  async getAllWorlds(): Promise<World[]> {
    return this.withDatabase(async () => {
      const result = await this.db
        .select()
        .from(worldTable)
        .where(eq(worldTable.agentId, this.agentId));
      return result as World[];
    });
  }

  /**
   * Asynchronously updates an existing world in the database based on the provided parameters.
   * @param {World} world - The world object to update.
   * @returns {Promise<void>} A Promise that resolves when the world is updated.
   */
  async updateWorld(world: World): Promise<void> {
    return this.withDatabase(async () => {
      await this.db.update(worldTable).set(world).where(eq(worldTable.id, world.id));
    });
  }

  /**
   * Asynchronously removes a world from the database based on the provided parameters.
   * @param {UUID} id - The ID of the world to remove.
   * @returns {Promise<void>} A Promise that resolves when the world is removed.
   */
  async removeWorld(id: UUID): Promise<void> {
    return this.withDatabase(async () => {
      await this.db.delete(worldTable).where(eq(worldTable.id, id));
    });
  }

  /**
   * Asynchronously creates a new task in the database based on the provided parameters.
   * @param {Task} task - The task object to create.
   * @returns {Promise<UUID>} A Promise that resolves to the ID of the created task.
   */
  async createTask(task: Task): Promise<UUID> {
    if (!task.worldId) {
      throw new Error('worldId is required');
    }
    return this.withRetry(async () => {
      return this.withDatabase(async () => {
        const now = new Date();
        const metadata = task.metadata || {};

        const values = {
          id: task.id as UUID,
          name: task.name,
          description: task.description,
          roomId: task.roomId as UUID,
          worldId: task.worldId as UUID,
          tags: task.tags,
          metadata: metadata,
          createdAt: now,
          updatedAt: now,
          agentId: this.agentId as UUID,
        };
        const result = await this.db.insert(taskTable).values(values).returning();

        return result[0].id as UUID;
      });
    });
  }

  /**
   * Asynchronously retrieves tasks based on specified parameters.
   * @param params Object containing optional roomId, tags, and entityId to filter tasks
   * @returns Promise resolving to an array of Task objects
   */
  async getTasks(params: {
    roomId?: UUID;
    tags?: string[];
    entityId?: UUID; // Added entityId parameter
  }): Promise<Task[]> {
    return this.withRetry(async () => {
      return this.withDatabase(async () => {
        const result = await this.db
          .select()
          .from(taskTable)
          .where(
            and(
              eq(taskTable.agentId, this.agentId),
              ...(params.roomId ? [eq(taskTable.roomId, params.roomId)] : []),
              ...(params.tags && params.tags.length > 0
                ? [
                    sql`${taskTable.tags} @> ARRAY[${sql.raw(
                      params.tags.map((t) => `'${t.replace(/'/g, "''")}'`).join(', ')
                    )}]::text[]`,
                  ]
                : [])
            )
          );

        return result.map((row) => ({
          id: row.id as UUID,
          name: row.name,
          description: row.description ?? '',
          roomId: row.roomId as UUID,
          worldId: row.worldId as UUID,
          tags: row.tags || [],
          metadata: row.metadata as TaskMetadata,
        }));
      });
    });
  }

  /**
   * Asynchronously retrieves a specific task by its name.
   * @param name The name of the task to retrieve
   * @returns Promise resolving to the Task object if found, null otherwise
   */
  async getTasksByName(name: string): Promise<Task[]> {
    return this.withRetry(async () => {
      return this.withDatabase(async () => {
        const result = await this.db
          .select()
          .from(taskTable)
          .where(and(eq(taskTable.name, name), eq(taskTable.agentId, this.agentId)));

        return result.map((row) => ({
          id: row.id as UUID,
          name: row.name,
          description: row.description ?? '',
          roomId: row.roomId as UUID,
          worldId: row.worldId as UUID,
          tags: row.tags || [],
          metadata: (row.metadata || {}) as TaskMetadata,
        }));
      });
    });
  }

  /**
   * Asynchronously retrieves a specific task by its ID.
   * @param id The UUID of the task to retrieve
   * @returns Promise resolving to the Task object if found, null otherwise
   */
  async getTask(id: UUID): Promise<Task | null> {
    return this.withRetry(async () => {
      return this.withDatabase(async () => {
        const result = await this.db
          .select()
          .from(taskTable)
          .where(and(eq(taskTable.id, id), eq(taskTable.agentId, this.agentId)))
          .limit(1);

        if (result.length === 0) {
          return null;
        }

        const row = result[0];
        return {
          id: row.id as UUID,
          name: row.name,
          description: row.description ?? '',
          roomId: row.roomId as UUID,
          worldId: row.worldId as UUID,
          tags: row.tags || [],
          metadata: (row.metadata || {}) as TaskMetadata,
        };
      });
    });
  }

  /**
   * Asynchronously updates an existing task in the database.
   * @param id The UUID of the task to update
   * @param task Partial Task object containing the fields to update
   * @returns Promise resolving when the update is complete
   */
  async updateTask(id: UUID, task: Partial<Task>): Promise<void> {
    await this.withRetry(async () => {
      await this.withDatabase(async () => {
        const updateValues: Partial<Task> = {};

        // Add fields to update if they exist in the partial task object
        if (task.name !== undefined) updateValues.name = task.name;
        if (task.description !== undefined) updateValues.description = task.description;
        if (task.roomId !== undefined) updateValues.roomId = task.roomId;
        if (task.worldId !== undefined) updateValues.worldId = task.worldId;
        if (task.tags !== undefined) updateValues.tags = task.tags;

        task.updatedAt = Date.now();

        // Handle metadata updates
        if (task.metadata) {
          // Get current task to merge metadata
          const currentTask = await this.getTask(id);
          if (currentTask) {
            const currentMetadata = currentTask.metadata || {};
            const newMetadata = {
              ...currentMetadata,
              ...task.metadata,
            };
            updateValues.metadata = newMetadata;
          } else {
            updateValues.metadata = {
              ...task.metadata,
            };
          }
        }

        await this.db
          .update(taskTable)
          // createdAt is hella borked, number / Date
          .set(updateValues as any)
          .where(and(eq(taskTable.id, id), eq(taskTable.agentId, this.agentId)));
      });
    });
  }

  /**
   * Asynchronously deletes a task from the database.
   * @param id The UUID of the task to delete
   * @returns Promise resolving when the deletion is complete
   */
  async deleteTask(id: UUID): Promise<void> {
    return this.withDatabase(async () => {
      await this.db.delete(taskTable).where(eq(taskTable.id, id));
    });
  }

  async getMemoriesByWorldId(params: {
    worldId: UUID;
    count?: number;
    tableName?: string;
  }): Promise<Memory[]> {
    return this.withDatabase(async () => {
      // First, get all rooms for the given worldId
      const rooms = await this.db
        .select({ id: roomTable.id })
        .from(roomTable)
        .where(and(eq(roomTable.worldId, params.worldId), eq(roomTable.agentId, this.agentId)));

      if (rooms.length === 0) {
        return [];
      }

      const roomIds = rooms.map((room) => room.id as UUID);

      const memories = await this.getMemoriesByRoomIds({
        roomIds,
        tableName: params.tableName || 'messages',
        limit: params.count,
      });

      return memories;
    });
  }

  async deleteRoomsByWorldId(worldId: UUID): Promise<void> {
    return this.withDatabase(async () => {
      const rooms = await this.db
        .select({ id: roomTable.id })
        .from(roomTable)
        .where(and(eq(roomTable.worldId, worldId), eq(roomTable.agentId, this.agentId)));

      if (rooms.length === 0) {
        logger.debug(
          `No rooms found for worldId ${worldId} and agentId ${this.agentId} to delete.`
        );
        return;
      }

      const roomIds = rooms.map((room) => room.id as UUID);

      if (roomIds.length > 0) {
        await this.db.delete(logTable).where(inArray(logTable.roomId, roomIds));
        logger.debug(`Deleted logs for ${roomIds.length} rooms in world ${worldId}.`);

        await this.db.delete(participantTable).where(inArray(participantTable.roomId, roomIds));
        logger.debug(`Deleted participants for ${roomIds.length} rooms in world ${worldId}.`);

        const memoriesInRooms = await this.db
          .select({ id: memoryTable.id })
          .from(memoryTable)
          .where(inArray(memoryTable.roomId, roomIds));
        const memoryIdsInRooms = memoriesInRooms.map((m) => m.id as UUID);

        if (memoryIdsInRooms.length > 0) {
          await this.db
            .delete(embeddingTable)
            .where(inArray(embeddingTable.memoryId, memoryIdsInRooms));
          logger.debug(
            `Deleted embeddings for ${memoryIdsInRooms.length} memories in world ${worldId}.`
          );
          await this.db.delete(memoryTable).where(inArray(memoryTable.id, memoryIdsInRooms));
          logger.debug(`Deleted ${memoryIdsInRooms.length} memories in world ${worldId}.`);
        }

        await this.db.delete(roomTable).where(inArray(roomTable.id, roomIds));
        logger.debug(`Deleted ${roomIds.length} rooms for worldId ${worldId}.`);
      }
    });
  }
}<|MERGE_RESOLUTION|>--- conflicted
+++ resolved
@@ -721,15 +721,10 @@
         const key = e.entity.id;
         entities[key] = e.entity;
         if (entityComponents[key] === undefined) entityComponents[key] = [];
-<<<<<<< HEAD
-        if (e.components?.length) {
-          entityComponents[key] = [...entityComponents[key], ...e.components];
-=======
         if (e.components) {
           // Handle both single component and array of components
           const componentsArray = Array.isArray(e.components) ? e.components : [e.components];
           entityComponents[key] = [...entityComponents[key], ...componentsArray];
->>>>>>> 874ca657
         }
       }
       for (const k of Object.keys(entityComponents)) {
@@ -1912,10 +1907,6 @@
           metadata: roomTable.metadata, // Added metadata
         })
         .from(roomTable)
-<<<<<<< HEAD
-        .where(inArray(roomTable.id, roomIds), eq(roomTable.agentId, this.agentId));
-      return result;
-=======
         .where(and(inArray(roomTable.id, roomIds), eq(roomTable.agentId, this.agentId)));
 
       // Map the result to properly typed Room objects
@@ -1932,7 +1923,6 @@
       }));
 
       return rooms;
->>>>>>> 874ca657
     });
   }
 
@@ -1988,13 +1978,8 @@
       const insertedRooms = await this.db
         .insert(roomTable)
         .values(roomsWithIds)
-<<<<<<< HEAD
-        .onConflictDoNothing({ target: roomTable.id })
-        .returning({ id: roomTable.id });
-=======
         .onConflictDoNothing()
         .returning();
->>>>>>> 874ca657
       const insertedIds = insertedRooms.map((r) => r.id as UUID);
       return insertedIds;
     });
