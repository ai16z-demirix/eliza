import {
	type DatabaseAdapter,
	type IAgentRuntime,
	type IDatabaseAdapter,
	logger,
	type Plugin,
	type UUID,
} from "@elizaos/core";
import { PgliteDatabaseAdapter } from "./pg-lite/adapter";
import { PGliteClientManager } from "./pg-lite/manager";
import { PgDatabaseAdapter } from "./pg/adapter";
import { PostgresConnectionManager } from "./pg/manager";

<<<<<<< HEAD
/**
 * Declaration of a variable named pgLiteClientManager of type PGliteClientManager.
 */
=======
// Singleton connection managers
>>>>>>> 798fd742
let pgLiteClientManager: PGliteClientManager;
let postgresConnectionManager: PostgresConnectionManager;

/**
 * Creates a database adapter based on the provided configuration.
 * If a postgresUrl is provided in the config, a PgDatabaseAdapter is initialized using the PostgresConnectionManager.
 * If no postgresUrl is provided, a PgliteDatabaseAdapter is initialized using PGliteClientManager with the dataDir from the config.
 *
 * @param {object} config - The configuration object.
 * @param {string} [config.dataDir] - The directory where data is stored. Defaults to "./elizadb".
 * @param {string} [config.postgresUrl] - The URL for the PostgreSQL database.
 * @param {UUID} agentId - The unique identifier for the agent.
 * @returns {IDatabaseAdapter} The created database adapter.
 */
export function createDatabaseAdapter(
	config: {
		dataDir?: string;
		postgresUrl?: string;
	},
	agentId: UUID,
): IDatabaseAdapter {
	if (config.postgresUrl) {
		if (!postgresConnectionManager) {
			postgresConnectionManager = new PostgresConnectionManager(
				config.postgresUrl,
			);
		}
		return new PgDatabaseAdapter(agentId, postgresConnectionManager);
	}

	const dataDir = config.dataDir ?? "./elizadb";

	if (!pgLiteClientManager) {
		pgLiteClientManager = new PGliteClientManager({ dataDir });
	}
	return new PgliteDatabaseAdapter(agentId, pgLiteClientManager);
}

/**
 * Drizzle plugin for database adapter using Drizzle ORM
 *
 * @typedef {Object} Plugin
 * @property {string} name - The name of the plugin
 * @property {string} description - The description of the plugin
 * @property {Function} init - The initialization function for the plugin
 * @param {any} _ - Input parameter
 * @param {IAgentRuntime} runtime - The runtime environment for the agent
 */
const drizzlePlugin: Plugin = {
	name: "drizzle",
	description: "Database adapter plugin using Drizzle ORM",
	init: async (_, runtime: IAgentRuntime) => {
		const config = {
			dataDir: runtime.getSetting("PGLITE_DATA_DIR") ?? "./pglite",
			postgresUrl: runtime.getSetting("POSTGRES_URL"),
		};

		try {
			const db = createDatabaseAdapter(config, runtime.agentId);
			logger.success("Database connection established successfully");
			runtime.registerDatabaseAdapter(db);
		} catch (error) {
			logger.error("Failed to initialize database:", error);
			throw error;
		}
	},
};

export default drizzlePlugin;<|MERGE_RESOLUTION|>--- conflicted
+++ resolved
@@ -1,5 +1,4 @@
 import {
-	type DatabaseAdapter,
 	type IAgentRuntime,
 	type IDatabaseAdapter,
 	logger,
@@ -11,13 +10,7 @@
 import { PgDatabaseAdapter } from "./pg/adapter";
 import { PostgresConnectionManager } from "./pg/manager";
 
-<<<<<<< HEAD
-/**
- * Declaration of a variable named pgLiteClientManager of type PGliteClientManager.
- */
-=======
 // Singleton connection managers
->>>>>>> 798fd742
 let pgLiteClientManager: PGliteClientManager;
 let postgresConnectionManager: PostgresConnectionManager;
 
