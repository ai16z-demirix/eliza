import ArrayInput from "@/components/array-input";
import { Button } from "@/components/ui/button";
import { Card, CardContent } from "@/components/ui/card";
import { Input } from "@/components/ui/input";
import { Label } from "@/components/ui/label";
import { Tabs, TabsContent, TabsList, TabsTrigger } from "@/components/ui/tabs";
import { Textarea } from "@/components/ui/textarea";
import { useToast } from "@/hooks/use-toast";
<<<<<<< HEAD
import type { Agent } from "@elizaos/core";
import React, { useState, type FormEvent, type ReactNode } from "react";
=======
import type { Character } from "@elizaos/core";
import type React from "react";
import { useState, type FormEvent, type ReactNode } from "react";
>>>>>>> f31adc1c

type FieldType = "text" | "textarea" | "number" | "checkbox" | "select";

type InputField = {
  title: string;
  name: string;
  description?: string;
  getValue: (char: Agent) => string;
  fieldType: FieldType
};

type ArrayField = {
  title: string;
  description?: string;
  path: string;
  getData: (char: Agent) => string[];
};

enum SECTION_TYPE {
  INPUT = "input",
  ARRAY = "array"
}

const CHARACTER_FORM_SCHEMA = [
  {
    sectionTitle: "Basic Info",
    sectionValue: "basic",
    sectionType: SECTION_TYPE.INPUT,
    fields: [
      {
        title: "Name",
        name: "name",
        description: "The display name of your character",
        fieldType: "text",
        getValue: (char) => char.name || '',
      },
      {
        title: "Username",
        name: "username",
        description: "Unique identifier for your character",
        fieldType: "text",
        getValue: (char) => char.username || '',
      },
      {
        title: "System",
        name: "system",
        description: "System prompt for character behavior",
        fieldType: "textarea",
        getValue: (char) => char.system || '',
      },
      {
        title: "Voice Model",
        name: "settings.voice.model",
        description: "Voice model used for speech synthesis",
        fieldType: "text",
        getValue: (char) => char.settings?.voice?.model || '',
      },
    ] as InputField[]
  },
  {
    sectionTitle: "Content",
    sectionValue: "content",
    sectionType: SECTION_TYPE.ARRAY,
    fields: [
      {
        title: "Bio",
        description: "Key information about your character",
        path: "bio",
        getData: (char) => Array.isArray(char.bio) ? char.bio : [],
      },
      {
        title: "Topics",
        description: "Topics your character is knowledgeable about",
        path: "topics",
        getData: (char) => char.topics || [],
      },
      {
        title: "Adjectives",
        description: "Words that describe your character's personality",
        path: "adjectives",
        getData: (char) => char.adjectives || [],
      },
    ] as ArrayField[]
  },
  {
    sectionTitle: "Style",
    sectionValue: "style",
    sectionType: SECTION_TYPE.ARRAY,
    fields: [
      {
        title: "All",
        description: "Style rules applied to all interactions",
        path: "style.all",
        getData: (char) => char.style?.all || [],
      },
      {
        title: "Chat",
        description: "Style rules for chat interactions",
        path: "style.chat",
        getData: (char) => char.style?.chat || [],
      },
      {
        title: "Post",
        description: "Style rules for social media posts",
        path: "style.post",
        getData: (char) => char.style?.post || [],
      },
    ] as ArrayField[]
  }
]

type customComponent = {
  name: string,
  component: ReactNode
}

export type CharacterFormProps = {
  title: string;
  description: string;
  onSubmit: (character: Agent) => Promise<void>;
  onCancel?: () => void;
  onReset?: () => void;
  isAgent?: boolean;
  customComponents?: customComponent[];
  characterValue: Agent;
  setCharacterValue: (value: (prev: Agent) => Agent) => void;
};

export default function CharacterForm({
  characterValue, 
  setCharacterValue,
  title,
  description,
  onSubmit,
  onCancel,
  onReset,
  customComponents = []
}: CharacterFormProps) {
  const { toast } = useToast();

  const [isSubmitting, setIsSubmitting] = useState(false);

  const handleChange = (e: React.ChangeEvent<HTMLInputElement | HTMLTextAreaElement>) => {
    const { name, value, type } = e.target;
    const checked = (e.target as HTMLInputElement).checked;
    
    if (name.includes('.')) {
      const parts = name.split('.');
      setCharacterValue(prev => {
        const newValue = { ...prev };
        let current: Record<string, any> = newValue;
        
        for (let i = 0; i < parts.length - 1; i++) {
          if (!current[parts[i]]) {
            current[parts[i]] = {};
          }
          current = current[parts[i]];
        }
        
        current[parts[parts.length - 1]] = type === 'checkbox' ? checked : value;
        return newValue;
      });
    } else {
      setCharacterValue(prev => ({
        ...prev,
        [name]: type === 'checkbox' ? checked : value
      }));
    }
  };

  const updateArray = (path: string, newData: string[]) => {
    setCharacterValue(prev => {
      const newValue = { ...prev };
      const keys = path.split(".");
      let current: any = newValue;
  
      for (let i = 0; i < keys.length - 1; i++) {
        const key = keys[i];
  
        if (!current[key] || typeof current[key] !== "object") {
          current[key] = {}; // Ensure path exists
        }
        current = current[key];
      }
  
      current[keys[keys.length - 1]] = newData; // Update array
  
      return newValue;
    });
  };
  

  const handleSubmit = async (e: FormEvent<HTMLFormElement>) => {
    e.preventDefault();
    setIsSubmitting(true);
    
    try {
      await onSubmit(characterValue);
    } catch (error) {
      toast({
        title: "Error",
        description: error instanceof Error ? error.message : "Failed to update",
        variant: "destructive",
      });
    } finally {
      setIsSubmitting(false);
    }
  };



  const renderInputField = (field: InputField) => (
    <div key={field.name} className="space-y-2">
      <Label htmlFor={field.name}>{field.title}</Label>
      {field.description && <p className="text-sm text-muted-foreground">{field.description}</p>}
      
      {field.fieldType === "textarea" ? (
        <Textarea
          id={field.name}
          name={field.name}
          value={field.getValue(characterValue)}
          onChange={handleChange}
          className="min-h-[120px] resize-y"
        />
      ) : field.fieldType === "checkbox" ? (
        <Input
          id={field.name}
          name={field.name}
          type="checkbox"
          checked={(characterValue as Record<string, any>)[field.name] === "true"}
          onChange={handleChange}
        />
      ) : (
        <Input
          id={field.name}
          name={field.name}
          type={field.fieldType}
          value={field.getValue(characterValue)}
          onChange={handleChange}
        />
      )}
    </div>
  );
  
  const renderArrayField = (field: ArrayField) => (
    <div key={field.path} className="space-y-2">
      <Label htmlFor={field.path}>{field.title}</Label>
      {field.description && <p className="text-sm text-muted-foreground">{field.description}</p>}
      <ArrayInput data={field.getData(characterValue)} onChange={(newData) => updateArray(field.path, newData)} />
    </div>
  );

  return (
    <div className="container max-w-4xl mx-auto p-6">
      <div className="flex items-center justify-between mb-6">
        <div>
          <h1 className="text-3xl font-bold">{title}</h1>
          <p className="text-muted-foreground mt-1">{description}</p>
        </div>
      </div>

      <form onSubmit={handleSubmit}>
        <Tabs defaultValue="basic" className="w-full">
          <TabsList 
            className={"grid w-full mb-6"}
            style={{ gridTemplateColumns: `repeat(${customComponents.length + 3}, minmax(0, 1fr))` }}
          >
            {CHARACTER_FORM_SCHEMA.map((section) => (
              <TabsTrigger key={section.sectionValue} value={section.sectionValue}>{section.sectionTitle}</TabsTrigger>
            ))}
            {customComponents.map((component, index) => (
              <TabsTrigger key={`custom-${index}`} value={`custom-${index}`}>{component.name}</TabsTrigger>
            ))}
          </TabsList>
          
          <Card>
            <CardContent className="p-6">
              {CHARACTER_FORM_SCHEMA.map((section) => (
                <TabsContent key={section.sectionValue} value={section.sectionValue} className="space-y-6">
                  {section.sectionType === SECTION_TYPE.INPUT
                    ? (section.fields as InputField[]).map(renderInputField)
                    : (section.fields as ArrayField[]).map(renderArrayField)}
                </TabsContent>
              ))}
              {customComponents.map((component, index) => (
                <TabsContent key={`custom-${index}`} value={`custom-${index}`}>{component.component}</TabsContent>
              ))}
            </CardContent>
          </Card>
        </Tabs>

        <div className="flex justify-between gap-4 mt-6">
          <div className="flex gap-4">
            {onCancel && (
              <Button type="button" variant="outline" onClick={onCancel}>
                Cancel
              </Button>
            )}
          </div>
          
          <div className="flex gap-4">
            <Button
              type="button"
              variant="outline"
              onClick={() => {
                onReset?.();
                // setCharacterValue(character)
              }}
            >
              Reset Changes
            </Button>
            <Button
              type="submit"
              disabled={isSubmitting}
            >
              {isSubmitting ? 'Saving...' : "Save Changes"}
            </Button>
          </div>
        </div>
      </form>
    </div>
  );
} <|MERGE_RESOLUTION|>--- conflicted
+++ resolved
@@ -6,14 +6,10 @@
 import { Tabs, TabsContent, TabsList, TabsTrigger } from "@/components/ui/tabs";
 import { Textarea } from "@/components/ui/textarea";
 import { useToast } from "@/hooks/use-toast";
-<<<<<<< HEAD
 import type { Agent } from "@elizaos/core";
-import React, { useState, type FormEvent, type ReactNode } from "react";
-=======
-import type { Character } from "@elizaos/core";
 import type React from "react";
 import { useState, type FormEvent, type ReactNode } from "react";
->>>>>>> f31adc1c
+
 
 type FieldType = "text" | "textarea" | "number" | "checkbox" | "select";
 
